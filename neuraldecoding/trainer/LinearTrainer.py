--- conflicted
+++ resolved
@@ -1,143 +1,64 @@
-import hydra
-from omegaconf import DictConfig
-import numpy as np
-import torch
-from torch.optim import Optimizer
-from torch.optim.lr_scheduler import _LRScheduler
-from torch.utils.data import Dataset, DataLoader
-from torch.utils.data import DataLoader, TensorDataset
-from neuraldecoding.utils import data_split_trial, load_one_nwb
-from neuraldecoding.model.Model import Model
-from neuraldecoding.trainer.Trainer import Trainer
-import neuraldecoding.model.linear_models
-from neuraldecoding.model.linear_models import LinearRegression, RidgeRegression, KalmanFilter
-from neuraldecoding.dataset import Dataset
-from neuraldecoding.preprocessing import Preprocessing
-import os
-import pickle
-import matplotlib.pyplot as plt
-
-class LinearTrainer(Trainer):
-    def __init__(self, preprocessor: Preprocessing, config: DictConfig, dataset = None):
-        super().__init__(config)
-        self.model = self.create_model(self.cfg.model)
-        self.preprocessor = preprocessor
-        if dataset is not None:
-            self.data_dict = self.load_data(dataset)
-        #setting dummy num epochs to print stuff
-        self.num_epochs = 1
-
-    def load_data(self, dataset):
-        result = self.preprocessor.preprocess_pipeline(dataset, params={'is_train': True})
-        self.train_X = result['X_train']
-        self.train_Y = result['Y_train']
-        self.valid_X = result['X_val']
-        self.valid_Y = result['Y_val']
-
-    def create_model(self, config):
-        """Creates and returns a loss function based on the configuration."""
-        model_class = getattr(neuraldecoding.model.linear_models, config.type)
-        model = model_class(config.params)
-        return model
-    
-    def train_model(self, plot_results = False):
-        if self.cfg.model.params.get("is_refit", False):
-            if self.cfg.model.params.get("prev_model_path", None) is None:
-                raise ValueError("model.params.prev_model_path is not set in config. Necessary for refit training.")
-            else:
-                # Load the model first
-                self.model.load_model(fpath=self.cfg.model.params.prev_model_path)
-        self.model.train_step((self.train_X, self.train_Y))
-        # Validate model
-        self.validate_model(plot_results)
-        print("Model trained, metrics:")
-        self.save_print_log()
-        return self.model, self.logger
-    
-    def validate_model(self, plot_results = False):
-        train_prediction = self.model(self.train_X)
-        valid_prediction = self.model(self.valid_X)
-        for metric in self.metrics:
-            metric_method = getattr(neuraldecoding.utils.eval_metrics, metric)
-<<<<<<< HEAD
-            self.logger[metric][0].append(metric_method(train_prediction, self.train_Y))
-            self.logger[metric][1].append(metric_method(valid_prediction, self.valid_Y))
-        if plot_results:
-            # Create plots for training and validation predictions
-            n_dofs = self.train_Y.shape[1] if len(self.train_Y.shape) > 1 else 1
-            
-            # Calculate optimal subplot layout for DoFs
-            if n_dofs == 1:
-                rows, cols = 1, 1
-            elif n_dofs <= 4:
-                rows, cols = 2, 2
-            elif n_dofs <= 6:
-                rows, cols = 2, 3
-            elif n_dofs <= 9:
-                rows, cols = 3, 3
-            elif n_dofs <= 12:
-                rows, cols = 3, 4
-            else:
-                rows = int(np.ceil(np.sqrt(n_dofs)))
-                cols = int(np.ceil(n_dofs / rows))
-            
-            # Create training figure
-            fig_train, axes_train = plt.subplots(rows, cols, constrained_layout=True, figsize=(cols*4, rows*3))
-            fig_train.suptitle('Training Results')
-            if n_dofs == 1:
-                axes_train = [axes_train]
-            else:
-                axes_train = axes_train.flatten()
-            
-            # Create validation figure
-            fig_val, axes_val = plt.subplots(rows, cols, constrained_layout=True, figsize=(cols*4, rows*3))
-            fig_val.suptitle('Validation Results')
-            if n_dofs == 1:
-                axes_val = [axes_val]
-            else:
-                axes_val = axes_val.flatten()
-            
-            for dof in range(n_dofs):
-                # Extract data for this DoF
-                if n_dofs == 1:
-                    train_actual = self.train_Y
-                    train_pred = train_prediction
-                    valid_actual = self.valid_Y
-                    valid_pred = valid_prediction
-                else:
-                    train_actual = self.train_Y[:, dof]
-                    train_pred = train_prediction[:, dof]
-                    valid_actual = self.valid_Y[:, dof]
-                    valid_pred = valid_prediction[:, dof]
-                
-                # Training plot
-                axes_train[dof].plot(train_actual, label='Actual', alpha=0.7)
-                axes_train[dof].plot(train_pred, label='Predicted', alpha=0.7)
-                axes_train[dof].set_title(f'DoF {dof + 1}')
-                axes_train[dof].set_xlabel('Time')
-                axes_train[dof].set_ylabel('Value')
-                axes_train[dof].legend()
-                axes_train[dof].grid(True, alpha=0.3)
-                
-                # Validation plot
-                axes_val[dof].plot(valid_actual, label='Actual', alpha=0.7)
-                axes_val[dof].plot(valid_pred, label='Predicted', alpha=0.7)
-                axes_val[dof].set_title(f'DoF {dof + 1}')
-                axes_val[dof].set_xlabel('Time')
-                axes_val[dof].set_ylabel('Value')
-                axes_val[dof].legend()
-                axes_val[dof].grid(True, alpha=0.3)
-            
-            # Hide unused subplots
-            for i in range(n_dofs, len(axes_train)):
-                axes_train[i].set_visible(False)
-                axes_val[i].set_visible(False)
-            
-            plt.show()
-
-=======
-            self.logger[metric]['train'].append(metric_method(train_prediction, self.train_Y))
-            self.logger[metric]['valid'].append(metric_method(valid_prediction, self.valid_Y))
-
-
->>>>>>> e0c174ed
+import hydra
+from omegaconf import DictConfig
+import numpy as np
+import torch
+from torch.optim import Optimizer
+from torch.optim.lr_scheduler import _LRScheduler
+from torch.utils.data import Dataset, DataLoader
+from torch.utils.data import DataLoader, TensorDataset
+from neuraldecoding.utils import data_split_trial, load_one_nwb
+from neuraldecoding.model.Model import Model
+from neuraldecoding.trainer.Trainer import Trainer
+import neuraldecoding.model.linear_models
+from neuraldecoding.model.linear_models import LinearRegression, RidgeRegression, KalmanFilter
+from neuraldecoding.dataset import Dataset
+from neuraldecoding.preprocessing import Preprocessing
+import os
+import pickle
+import matplotlib.pyplot as plt
+
+class LinearTrainer(Trainer):
+    def __init__(self, preprocessor: Preprocessing, config: DictConfig, dataset = None):
+        super().__init__(config)
+        self.model = self.create_model(self.cfg.model)
+        self.preprocessor = preprocessor
+        if dataset is not None:
+            self.data_dict = self.load_data(dataset)
+        #setting dummy num epochs to print stuff
+        self.num_epochs = 1
+
+    def load_data(self, dataset):
+        result = self.preprocessor.preprocess_pipeline(dataset, params={'is_train': True})
+        self.train_X = result['X_train']
+        self.train_Y = result['Y_train']
+        self.valid_X = result['X_val']
+        self.valid_Y = result['Y_val']
+
+    def create_model(self, config):
+        """Creates and returns a loss function based on the configuration."""
+        model_class = getattr(neuraldecoding.model.linear_models, config.type)
+        model = model_class(config.params)
+        return model
+    
+    def train_model(self, plot_results = False):
+        if self.cfg.model.params.get("is_refit", False):
+            if self.cfg.model.params.get("prev_model_path", None) is None:
+                raise ValueError("model.params.prev_model_path is not set in config. Necessary for refit training.")
+            else:
+                # Load the model first
+                self.model.load_model(fpath=self.cfg.model.params.prev_model_path)
+        self.model.train_step((self.train_X, self.train_Y))
+        # Validate model
+        self.validate_model(plot_results)
+        print("Model trained, metrics:")
+        self.save_print_log()
+        return self.model, self.logger
+    
+    def validate_model(self, plot_results = False):
+        train_prediction = self.model(self.train_X)
+        valid_prediction = self.model(self.valid_X)
+        for metric in self.metrics:
+            metric_method = getattr(neuraldecoding.utils.eval_metrics, metric)
+            self.logger[metric]['train'].append(metric_method(train_prediction, self.train_Y))
+            self.logger[metric]['valid'].append(metric_method(valid_prediction, self.valid_Y))
+