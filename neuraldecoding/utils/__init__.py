--- conflicted
+++ resolved
@@ -1,13 +1,10 @@
-# neuraldecoding/utils/__init__.py
-from .utils_general import *
-from .data_tools import *
-from .config_parser import *
-from .config import config
-from .training_utils import *
-from .eval_metrics import *
-<<<<<<< HEAD
-from .label_mods import *
-from .datasets import *
-=======
-from .online_metrics import *
->>>>>>> e0c174ed
+# neuraldecoding/utils/__init__.py
+from .utils_general import *
+from .data_tools import *
+from .config_parser import *
+from .config import config
+from .training_utils import *
+from .eval_metrics import *
+from .label_mods import *
+from .datasets import *
+from .online_metrics import *