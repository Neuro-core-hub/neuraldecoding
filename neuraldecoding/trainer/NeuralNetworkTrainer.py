import hydra
from omegaconf import DictConfig
import numpy as np
import torch
import json
from torch.optim import Optimizer
from torch.optim.lr_scheduler import _LRScheduler
from torch.utils.data import Dataset, DataLoader
from torch.utils.data import DataLoader, TensorDataset
from neuraldecoding.utils import prep_data_and_split, load_one_nwb
import neuraldecoding.model.neural_network_models
from neuraldecoding.trainer.Trainer import Trainer
import neuraldecoding.stabilization.latent_space_alignment
from neuraldecoding.model.neural_network_models.NeuralNetworkModel import NeuralNetworkModel
from neuraldecoding.model.neural_network_models.LSTM import LSTM
import neuraldecoding.utils.eval_metrics
from neuraldecoding.utils.eval_metrics import *
import os

class NNTrainer(Trainer):
<<<<<<< HEAD
    def __init__(self, preprocessor, config):
        super().__init__(config)
=======
    def __init__(self, preprocessor, config, dataset = None):
        super().__init__()
>>>>>>> 8b0f6d64
        # General training params 
        self.device = torch.device(config.training.device)
        self.model = self.create_model(config.model).to(self.device)
        self.optimizer = self.create_optimizer(config.optimizer, self.model.parameters())
        self.scheduler = self.create_scheduler(config.scheduler, self.optimizer)
        self.loss_func = self.create_loss_function(config.loss_func)
        self.num_epochs = config.training.num_epochs
        self.batch_size = config.training.batch_size
        self.clear_cache = config.training.clear_cache
        # Evaluation and logging params
        self.print_results = config.training.get("print_results", True)
        self.print_every = config.training.get("print_every", 10)
        self.metrics = config.evaluation.metrics
        self.metric_params = config.evaluation.get("params", {})
        self.logger = {metric: [[], []] for metric in self.metrics}
        self.logger_save_path = config.evaluation.get("save_path", None)
        if self.logger_save_path:
            os.makedirs(os.path.dirname(self.logger_save_path), exist_ok=True)
            with open(self.logger_save_path, 'a') as f:
                headers = ['epoch'] + [f'{metric}_train' for metric in self.metrics] + [f'{metric}_val' for metric in self.metrics]
                f.write(','.join(headers) + '\n')
        # Data specific params, TODO: change when dataset is finalized
        self.preprocessor = preprocessor
        if dataset is not None:
            self.data_dict = self.load_data(dataset)
            self.train_loader, self.valid_loader = self.create_dataloaders()

    def load_data(self, data): # TODO, finalize this when dataset is merged to main
        data_dict = self.preprocessor.preprocess_pipeline(data, params={'is_train': True})
        # you should have Dict2TrainerBlock in your pipeline
        # from block Dict2TrainerBlock, outputing A dictionary containing either:
		#                               - 'X' and 'Y' if 2 keys are present
		#                               - 'X_train', 'X_val', 'Y_train', 'Y_val' if 4 keys are present
        # Typically it is 4 keys for NN trainer, so it will be 'X_train', 'X_val', 'Y_train', 'Y_val'.
        return data_dict

    def create_dataloaders(self):
        """Creates PyTorch DataLoaders for training and validation data."""
        train_dataset = TensorDataset(self.data_dict["X_train"].detach().clone().to(torch.float32), 
                                    self.data_dict["Y_train"].detach().clone().to(torch.float32))
        valid_dataset = TensorDataset(self.data_dict['X_val'].detach().clone().to(torch.float32), 
                                    self.data_dict['Y_val'].detach().clone().to(torch.float32))
        train_loader = DataLoader(train_dataset, batch_size=self.batch_size, shuffle=True)
        valid_loader = DataLoader(valid_dataset, batch_size=self.batch_size, shuffle=False)
        return train_loader, valid_loader

    def create_optimizer(self, optimizer_config: DictConfig, model_params) -> Optimizer:
        """Creates and returns an optimizer based on the configuration."""
        optimizer_class = getattr(torch.optim, optimizer_config.type)
        return optimizer_class(model_params, **optimizer_config.params)

    def create_scheduler(self, scheduler_config: DictConfig, optimizer: Optimizer) -> _LRScheduler:
        """Creates and returns a learning rate scheduler based on the configuration."""
        scheduler_class = getattr(torch.optim.lr_scheduler, scheduler_config.type)
        return scheduler_class(optimizer, **scheduler_config.params)

    def create_loss_function(self, loss_config: DictConfig) -> torch.nn.Module:
        """Creates and returns a loss function based on the configuration."""
        loss_class = getattr(torch.nn, loss_config.type)
        return loss_class(**loss_config.params)

    def create_model(self, model_config: DictConfig) -> torch.nn.Module:
        """Creates and returns a loss function based on the configuration."""
        model_class = getattr(neuraldecoding.model.neural_network_models, model_config.type)
        model = model_class(model_config.params)
        return model

    def train_model(self, train_loader = None, valid_loader = None):
        # Override loaders if provided
        if(train_loader is not None):
            self.train_loader = train_loader
        if(valid_loader is not None):
            self.valid_loader = valid_loader

        for epoch in range(self.num_epochs):
            # Train
            self.model.train()
            running_loss = 0.0
            train_all_predictions = []
            train_all_targets = []

            for x,y in self.train_loader:
                self.optimizer.zero_grad()

                loss, yhat = self.model.train_step(x.to(self.device), y.to(self.device), self.optimizer, self.loss_func, clear_cache = self.clear_cache)

                running_loss += loss.item()
                train_all_predictions.append(yhat.detach().cpu().numpy())
                train_all_targets.append(y.detach().cpu().numpy())
                if(self.clear_cache):
                    del y, yhat

            train_all_predictions = np.concatenate(train_all_predictions, axis=0)
            train_all_targets = np.concatenate(train_all_targets, axis=0)
            train_loss = running_loss / len(self.train_loader)


            # Validate
            self.model.eval()
            running_val_loss = 0.0
            val_all_predictions = []
            val_all_targets = []

            with torch.no_grad():
                for x_val, y_val in self.valid_loader:
                    x_val = x_val.to(self.device)
                    y_val = y_val.to(self.device)
                    yhat_val = self.model(x_val)
                    val_loss = self.loss_func(yhat_val, y_val)

                    running_val_loss += val_loss.item()
                    val_all_predictions.append(yhat_val.cpu().numpy())
                    val_all_targets.append(y_val.cpu().numpy())
                    if(self.clear_cache):
                        del y_val, yhat_val

            val_all_predictions = np.concatenate(val_all_predictions, axis=0)
            val_all_targets = np.concatenate(val_all_targets, axis=0)
            val_loss = running_val_loss / len(self.valid_loader)


            # Scheduler step
            if self.scheduler:
                if isinstance(self.scheduler, torch.optim.lr_scheduler.ReduceLROnPlateau):
                    self.scheduler.step(val_loss)
                else:
                    self.scheduler.step()

            # Calculate and populate metrics
            for metric in self.metrics:
                if metric == "loss":
                    self.logger[metric][0].append(train_loss)
                    self.logger[metric][1].append(val_loss)
                else:
                    metric_param = self.metric_params.get(metric, None)
                    metric_class = getattr(neuraldecoding.utils.eval_metrics, metric)
                    self.logger[metric][0].append(metric_class(train_all_predictions, train_all_targets, metric_param))
                    self.logger[metric][1].append(metric_class(val_all_predictions, val_all_targets, metric_param))
<<<<<<< HEAD

            # Scheduler step
            if self.scheduler:
                if isinstance(self.scheduler, torch.optim.lr_scheduler.ReduceLROnPlateau):
                    self.scheduler.step(val_loss)
                else:
                    self.scheduler.step()

            # Print progress
            if self.print_results and (epoch % self.print_every == 0 or epoch == self.num_epochs - 1):
                print(f"Epoch {epoch}/{self.num_epochs - 1}, Train Loss: {train_loss:.4f}, Val Loss: {val_loss:.4f}")
                self.print_metrics()
=======
           
            # Logging
            self.save_print_log(epoch, train_loss, val_loss)
>>>>>>> 8b0f6d64

        return self.model, self.logger

    def save_print_log(self, epoch, train_loss, val_loss):
        # Save log
        if self.logger_save_path:
            with open(self.logger_save_path, 'a') as f:
                entries = [epoch] + [f'"{self.logger[metric][0][-1]}"' for metric in self.metrics] + [f'"{self.logger[metric][1][-1]}"' for metric in self.metrics]
                f.write(','.join(map(str, entries)) + '\n')

        # Print log
        if self.print_results and (epoch % self.print_every == 0 or epoch == self.num_epochs - 1):
            print(f"Epoch {epoch}/{self.num_epochs - 1}, Train Loss: {train_loss:.4f}, Val Loss: {val_loss:.4f}")
            for metric in self.logger:
                train_metric = self.logger[metric][0][-1]
                val_metric = self.logger[metric][1][-1]
                print(f"    {metric:>12}{': train = ':>12}{train_metric}")
                print(f"    {'':>12}{'  val = ':>12}{val_metric}")

    def clear_gpu_cache(self):
        self.model.cpu()
        del self.model
        del self.optimizer
        torch.cuda.empty_cache()

class IterationNNTrainer(NNTrainer):
    '''
    The trainer used in LINK dataset multiday training. Archived here for reference.
    Does NOT do logging.

    Based on Joey's training code for LINK dataset BCI-decoding section.
    '''
    def __init__(self, preprocessor, config):
        super().__init__(preprocessor, config)
    
    def train_model(self, train_loader=None, valid_loader=None):
        # Override loaders if provided
        if(train_loader is not None):
            self.train_loader = train_loader
        if(valid_loader is not None):
            self.valid_loader = valid_loader
        iteration = 0

        while iteration < self.num_epochs:
            for x,y in self.train_loader:
                self.model.train()
                if iteration >= self.num_epochs:
                    break

                self.optimizer.zero_grad()

                loss, yhat = self.model.train_step(x.to(self.device), y.to(self.device), self.optimizer, self.loss_func, clear_cache = self.clear_cache)

                if(self.clear_cache):
                    del y, yhat

                # Validate
                self.model.eval()
                total_loss = 0.0
                num_batches = 0
                with torch.no_grad():
                    for x_val, y_val in self.valid_loader:
                        x_val = x_val.to(self.device)
                        y_val = y_val.to(self.device)
                        yhat_val = self.model(x_val)
                        val_loss = self.loss_func(yhat_val, y_val)
                        total_loss += val_loss.item()
                        num_batches += 1
                if self.print_results and (iteration % self.print_every == 0 or iteration == self.num_epochs - 1):
                    print(f"Iteration {iteration}, Train Loss: {loss.item():.4f}, Val Loss: {(total_loss / num_batches):.4f}")

                # Scheduler step
                if self.scheduler:
                    if isinstance(self.scheduler, torch.optim.lr_scheduler.ReduceLROnPlateau):
                        self.scheduler.step(val_loss)
                    else:
                        self.scheduler.step()
                iteration += 1
        return self.model, self.logger
<|MERGE_RESOLUTION|>--- conflicted
+++ resolved
@@ -1,262 +1,242 @@
-import hydra
-from omegaconf import DictConfig
-import numpy as np
-import torch
-import json
-from torch.optim import Optimizer
-from torch.optim.lr_scheduler import _LRScheduler
-from torch.utils.data import Dataset, DataLoader
-from torch.utils.data import DataLoader, TensorDataset
-from neuraldecoding.utils import prep_data_and_split, load_one_nwb
-import neuraldecoding.model.neural_network_models
-from neuraldecoding.trainer.Trainer import Trainer
-import neuraldecoding.stabilization.latent_space_alignment
-from neuraldecoding.model.neural_network_models.NeuralNetworkModel import NeuralNetworkModel
-from neuraldecoding.model.neural_network_models.LSTM import LSTM
-import neuraldecoding.utils.eval_metrics
-from neuraldecoding.utils.eval_metrics import *
-import os
-
-class NNTrainer(Trainer):
-<<<<<<< HEAD
-    def __init__(self, preprocessor, config):
-        super().__init__(config)
-=======
-    def __init__(self, preprocessor, config, dataset = None):
-        super().__init__()
->>>>>>> 8b0f6d64
-        # General training params 
-        self.device = torch.device(config.training.device)
-        self.model = self.create_model(config.model).to(self.device)
-        self.optimizer = self.create_optimizer(config.optimizer, self.model.parameters())
-        self.scheduler = self.create_scheduler(config.scheduler, self.optimizer)
-        self.loss_func = self.create_loss_function(config.loss_func)
-        self.num_epochs = config.training.num_epochs
-        self.batch_size = config.training.batch_size
-        self.clear_cache = config.training.clear_cache
-        # Evaluation and logging params
-        self.print_results = config.training.get("print_results", True)
-        self.print_every = config.training.get("print_every", 10)
-        self.metrics = config.evaluation.metrics
-        self.metric_params = config.evaluation.get("params", {})
-        self.logger = {metric: [[], []] for metric in self.metrics}
-        self.logger_save_path = config.evaluation.get("save_path", None)
-        if self.logger_save_path:
-            os.makedirs(os.path.dirname(self.logger_save_path), exist_ok=True)
-            with open(self.logger_save_path, 'a') as f:
-                headers = ['epoch'] + [f'{metric}_train' for metric in self.metrics] + [f'{metric}_val' for metric in self.metrics]
-                f.write(','.join(headers) + '\n')
-        # Data specific params, TODO: change when dataset is finalized
-        self.preprocessor = preprocessor
-        if dataset is not None:
-            self.data_dict = self.load_data(dataset)
-            self.train_loader, self.valid_loader = self.create_dataloaders()
-
-    def load_data(self, data): # TODO, finalize this when dataset is merged to main
-        data_dict = self.preprocessor.preprocess_pipeline(data, params={'is_train': True})
-        # you should have Dict2TrainerBlock in your pipeline
-        # from block Dict2TrainerBlock, outputing A dictionary containing either:
-		#                               - 'X' and 'Y' if 2 keys are present
-		#                               - 'X_train', 'X_val', 'Y_train', 'Y_val' if 4 keys are present
-        # Typically it is 4 keys for NN trainer, so it will be 'X_train', 'X_val', 'Y_train', 'Y_val'.
-        return data_dict
-
-    def create_dataloaders(self):
-        """Creates PyTorch DataLoaders for training and validation data."""
-        train_dataset = TensorDataset(self.data_dict["X_train"].detach().clone().to(torch.float32), 
-                                    self.data_dict["Y_train"].detach().clone().to(torch.float32))
-        valid_dataset = TensorDataset(self.data_dict['X_val'].detach().clone().to(torch.float32), 
-                                    self.data_dict['Y_val'].detach().clone().to(torch.float32))
-        train_loader = DataLoader(train_dataset, batch_size=self.batch_size, shuffle=True)
-        valid_loader = DataLoader(valid_dataset, batch_size=self.batch_size, shuffle=False)
-        return train_loader, valid_loader
-
-    def create_optimizer(self, optimizer_config: DictConfig, model_params) -> Optimizer:
-        """Creates and returns an optimizer based on the configuration."""
-        optimizer_class = getattr(torch.optim, optimizer_config.type)
-        return optimizer_class(model_params, **optimizer_config.params)
-
-    def create_scheduler(self, scheduler_config: DictConfig, optimizer: Optimizer) -> _LRScheduler:
-        """Creates and returns a learning rate scheduler based on the configuration."""
-        scheduler_class = getattr(torch.optim.lr_scheduler, scheduler_config.type)
-        return scheduler_class(optimizer, **scheduler_config.params)
-
-    def create_loss_function(self, loss_config: DictConfig) -> torch.nn.Module:
-        """Creates and returns a loss function based on the configuration."""
-        loss_class = getattr(torch.nn, loss_config.type)
-        return loss_class(**loss_config.params)
-
-    def create_model(self, model_config: DictConfig) -> torch.nn.Module:
-        """Creates and returns a loss function based on the configuration."""
-        model_class = getattr(neuraldecoding.model.neural_network_models, model_config.type)
-        model = model_class(model_config.params)
-        return model
-
-    def train_model(self, train_loader = None, valid_loader = None):
-        # Override loaders if provided
-        if(train_loader is not None):
-            self.train_loader = train_loader
-        if(valid_loader is not None):
-            self.valid_loader = valid_loader
-
-        for epoch in range(self.num_epochs):
-            # Train
-            self.model.train()
-            running_loss = 0.0
-            train_all_predictions = []
-            train_all_targets = []
-
-            for x,y in self.train_loader:
-                self.optimizer.zero_grad()
-
-                loss, yhat = self.model.train_step(x.to(self.device), y.to(self.device), self.optimizer, self.loss_func, clear_cache = self.clear_cache)
-
-                running_loss += loss.item()
-                train_all_predictions.append(yhat.detach().cpu().numpy())
-                train_all_targets.append(y.detach().cpu().numpy())
-                if(self.clear_cache):
-                    del y, yhat
-
-            train_all_predictions = np.concatenate(train_all_predictions, axis=0)
-            train_all_targets = np.concatenate(train_all_targets, axis=0)
-            train_loss = running_loss / len(self.train_loader)
-
-
-            # Validate
-            self.model.eval()
-            running_val_loss = 0.0
-            val_all_predictions = []
-            val_all_targets = []
-
-            with torch.no_grad():
-                for x_val, y_val in self.valid_loader:
-                    x_val = x_val.to(self.device)
-                    y_val = y_val.to(self.device)
-                    yhat_val = self.model(x_val)
-                    val_loss = self.loss_func(yhat_val, y_val)
-
-                    running_val_loss += val_loss.item()
-                    val_all_predictions.append(yhat_val.cpu().numpy())
-                    val_all_targets.append(y_val.cpu().numpy())
-                    if(self.clear_cache):
-                        del y_val, yhat_val
-
-            val_all_predictions = np.concatenate(val_all_predictions, axis=0)
-            val_all_targets = np.concatenate(val_all_targets, axis=0)
-            val_loss = running_val_loss / len(self.valid_loader)
-
-
-            # Scheduler step
-            if self.scheduler:
-                if isinstance(self.scheduler, torch.optim.lr_scheduler.ReduceLROnPlateau):
-                    self.scheduler.step(val_loss)
-                else:
-                    self.scheduler.step()
-
-            # Calculate and populate metrics
-            for metric in self.metrics:
-                if metric == "loss":
-                    self.logger[metric][0].append(train_loss)
-                    self.logger[metric][1].append(val_loss)
-                else:
-                    metric_param = self.metric_params.get(metric, None)
-                    metric_class = getattr(neuraldecoding.utils.eval_metrics, metric)
-                    self.logger[metric][0].append(metric_class(train_all_predictions, train_all_targets, metric_param))
-                    self.logger[metric][1].append(metric_class(val_all_predictions, val_all_targets, metric_param))
-<<<<<<< HEAD
-
-            # Scheduler step
-            if self.scheduler:
-                if isinstance(self.scheduler, torch.optim.lr_scheduler.ReduceLROnPlateau):
-                    self.scheduler.step(val_loss)
-                else:
-                    self.scheduler.step()
-
-            # Print progress
-            if self.print_results and (epoch % self.print_every == 0 or epoch == self.num_epochs - 1):
-                print(f"Epoch {epoch}/{self.num_epochs - 1}, Train Loss: {train_loss:.4f}, Val Loss: {val_loss:.4f}")
-                self.print_metrics()
-=======
-           
-            # Logging
-            self.save_print_log(epoch, train_loss, val_loss)
->>>>>>> 8b0f6d64
-
-        return self.model, self.logger
-
-    def save_print_log(self, epoch, train_loss, val_loss):
-        # Save log
-        if self.logger_save_path:
-            with open(self.logger_save_path, 'a') as f:
-                entries = [epoch] + [f'"{self.logger[metric][0][-1]}"' for metric in self.metrics] + [f'"{self.logger[metric][1][-1]}"' for metric in self.metrics]
-                f.write(','.join(map(str, entries)) + '\n')
-
-        # Print log
-        if self.print_results and (epoch % self.print_every == 0 or epoch == self.num_epochs - 1):
-            print(f"Epoch {epoch}/{self.num_epochs - 1}, Train Loss: {train_loss:.4f}, Val Loss: {val_loss:.4f}")
-            for metric in self.logger:
-                train_metric = self.logger[metric][0][-1]
-                val_metric = self.logger[metric][1][-1]
-                print(f"    {metric:>12}{': train = ':>12}{train_metric}")
-                print(f"    {'':>12}{'  val = ':>12}{val_metric}")
-
-    def clear_gpu_cache(self):
-        self.model.cpu()
-        del self.model
-        del self.optimizer
-        torch.cuda.empty_cache()
-
-class IterationNNTrainer(NNTrainer):
-    '''
-    The trainer used in LINK dataset multiday training. Archived here for reference.
-    Does NOT do logging.
-
-    Based on Joey's training code for LINK dataset BCI-decoding section.
-    '''
-    def __init__(self, preprocessor, config):
-        super().__init__(preprocessor, config)
-    
-    def train_model(self, train_loader=None, valid_loader=None):
-        # Override loaders if provided
-        if(train_loader is not None):
-            self.train_loader = train_loader
-        if(valid_loader is not None):
-            self.valid_loader = valid_loader
-        iteration = 0
-
-        while iteration < self.num_epochs:
-            for x,y in self.train_loader:
-                self.model.train()
-                if iteration >= self.num_epochs:
-                    break
-
-                self.optimizer.zero_grad()
-
-                loss, yhat = self.model.train_step(x.to(self.device), y.to(self.device), self.optimizer, self.loss_func, clear_cache = self.clear_cache)
-
-                if(self.clear_cache):
-                    del y, yhat
-
-                # Validate
-                self.model.eval()
-                total_loss = 0.0
-                num_batches = 0
-                with torch.no_grad():
-                    for x_val, y_val in self.valid_loader:
-                        x_val = x_val.to(self.device)
-                        y_val = y_val.to(self.device)
-                        yhat_val = self.model(x_val)
-                        val_loss = self.loss_func(yhat_val, y_val)
-                        total_loss += val_loss.item()
-                        num_batches += 1
-                if self.print_results and (iteration % self.print_every == 0 or iteration == self.num_epochs - 1):
-                    print(f"Iteration {iteration}, Train Loss: {loss.item():.4f}, Val Loss: {(total_loss / num_batches):.4f}")
-
-                # Scheduler step
-                if self.scheduler:
-                    if isinstance(self.scheduler, torch.optim.lr_scheduler.ReduceLROnPlateau):
-                        self.scheduler.step(val_loss)
-                    else:
-                        self.scheduler.step()
-                iteration += 1
-        return self.model, self.logger
+import hydra
+from omegaconf import DictConfig
+import numpy as np
+import torch
+import json
+from torch.optim import Optimizer
+from torch.optim.lr_scheduler import _LRScheduler
+from torch.utils.data import Dataset, DataLoader
+from torch.utils.data import DataLoader, TensorDataset
+from neuraldecoding.utils import prep_data_and_split, load_one_nwb
+import neuraldecoding.model.neural_network_models
+from neuraldecoding.trainer.Trainer import Trainer
+import neuraldecoding.stabilization.latent_space_alignment
+from neuraldecoding.model.neural_network_models.NeuralNetworkModel import NeuralNetworkModel
+from neuraldecoding.model.neural_network_models.LSTM import LSTM
+import neuraldecoding.utils.eval_metrics
+from neuraldecoding.utils.eval_metrics import *
+import os
+
+class NNTrainer(Trainer):
+    def __init__(self, preprocessor, config, dataset = None):
+        super().__init__()
+        # General training params 
+        self.device = torch.device(config.training.device)
+        self.model = self.create_model(config.model).to(self.device)
+        self.optimizer = self.create_optimizer(config.optimizer, self.model.parameters())
+        self.scheduler = self.create_scheduler(config.scheduler, self.optimizer)
+        self.loss_func = self.create_loss_function(config.loss_func)
+        self.num_epochs = config.training.num_epochs
+        self.batch_size = config.training.batch_size
+        self.clear_cache = config.training.clear_cache
+        # Evaluation and logging params
+        self.print_results = config.training.get("print_results", True)
+        self.print_every = config.training.get("print_every", 10)
+        self.metrics = config.evaluation.metrics
+        self.metric_params = config.evaluation.get("params", {})
+        self.logger = {metric: [[], []] for metric in self.metrics}
+        self.logger_save_path = config.evaluation.get("save_path", None)
+        if self.logger_save_path:
+            os.makedirs(os.path.dirname(self.logger_save_path), exist_ok=True)
+            with open(self.logger_save_path, 'a') as f:
+                headers = ['epoch'] + [f'{metric}_train' for metric in self.metrics] + [f'{metric}_val' for metric in self.metrics]
+                f.write(','.join(headers) + '\n')
+        # Data specific params, TODO: change when dataset is finalized
+        self.preprocessor = preprocessor
+        if dataset is not None:
+            self.data_dict = self.load_data(dataset)
+            self.train_loader, self.valid_loader = self.create_dataloaders()
+
+    def load_data(self, data): # TODO, finalize this when dataset is merged to main
+        data_dict = self.preprocessor.preprocess_pipeline(data, params={'is_train': True})
+        # you should have Dict2TrainerBlock in your pipeline
+        # from block Dict2TrainerBlock, outputing A dictionary containing either:
+		#                               - 'X' and 'Y' if 2 keys are present
+		#                               - 'X_train', 'X_val', 'Y_train', 'Y_val' if 4 keys are present
+        # Typically it is 4 keys for NN trainer, so it will be 'X_train', 'X_val', 'Y_train', 'Y_val'.
+        return data_dict
+
+    def create_dataloaders(self):
+        """Creates PyTorch DataLoaders for training and validation data."""
+        train_dataset = TensorDataset(self.data_dict["X_train"].detach().clone().to(torch.float32), 
+                                    self.data_dict["Y_train"].detach().clone().to(torch.float32))
+        valid_dataset = TensorDataset(self.data_dict['X_val'].detach().clone().to(torch.float32), 
+                                    self.data_dict['Y_val'].detach().clone().to(torch.float32))
+        train_loader = DataLoader(train_dataset, batch_size=self.batch_size, shuffle=True)
+        valid_loader = DataLoader(valid_dataset, batch_size=self.batch_size, shuffle=False)
+        return train_loader, valid_loader
+
+    def create_optimizer(self, optimizer_config: DictConfig, model_params) -> Optimizer:
+        """Creates and returns an optimizer based on the configuration."""
+        optimizer_class = getattr(torch.optim, optimizer_config.type)
+        return optimizer_class(model_params, **optimizer_config.params)
+
+    def create_scheduler(self, scheduler_config: DictConfig, optimizer: Optimizer) -> _LRScheduler:
+        """Creates and returns a learning rate scheduler based on the configuration."""
+        scheduler_class = getattr(torch.optim.lr_scheduler, scheduler_config.type)
+        return scheduler_class(optimizer, **scheduler_config.params)
+
+    def create_loss_function(self, loss_config: DictConfig) -> torch.nn.Module:
+        """Creates and returns a loss function based on the configuration."""
+        loss_class = getattr(torch.nn, loss_config.type)
+        return loss_class(**loss_config.params)
+
+    def create_model(self, model_config: DictConfig) -> torch.nn.Module:
+        """Creates and returns a loss function based on the configuration."""
+        model_class = getattr(neuraldecoding.model.neural_network_models, model_config.type)
+        model = model_class(model_config.params)
+        return model
+
+    def train_model(self, train_loader = None, valid_loader = None):
+        # Override loaders if provided
+        if(train_loader is not None):
+            self.train_loader = train_loader
+        if(valid_loader is not None):
+            self.valid_loader = valid_loader
+
+        for epoch in range(self.num_epochs):
+            # Train
+            self.model.train()
+            running_loss = 0.0
+            train_all_predictions = []
+            train_all_targets = []
+
+            for x,y in self.train_loader:
+                self.optimizer.zero_grad()
+
+                loss, yhat = self.model.train_step(x.to(self.device), y.to(self.device), self.optimizer, self.loss_func, clear_cache = self.clear_cache)
+
+                running_loss += loss.item()
+                train_all_predictions.append(yhat.detach().cpu().numpy())
+                train_all_targets.append(y.detach().cpu().numpy())
+                if(self.clear_cache):
+                    del y, yhat
+
+            train_all_predictions = np.concatenate(train_all_predictions, axis=0)
+            train_all_targets = np.concatenate(train_all_targets, axis=0)
+            train_loss = running_loss / len(self.train_loader)
+
+
+            # Validate
+            self.model.eval()
+            running_val_loss = 0.0
+            val_all_predictions = []
+            val_all_targets = []
+
+            with torch.no_grad():
+                for x_val, y_val in self.valid_loader:
+                    x_val = x_val.to(self.device)
+                    y_val = y_val.to(self.device)
+                    yhat_val = self.model(x_val)
+                    val_loss = self.loss_func(yhat_val, y_val)
+
+                    running_val_loss += val_loss.item()
+                    val_all_predictions.append(yhat_val.cpu().numpy())
+                    val_all_targets.append(y_val.cpu().numpy())
+                    if(self.clear_cache):
+                        del y_val, yhat_val
+
+            val_all_predictions = np.concatenate(val_all_predictions, axis=0)
+            val_all_targets = np.concatenate(val_all_targets, axis=0)
+            val_loss = running_val_loss / len(self.valid_loader)
+
+
+            # Scheduler step
+            if self.scheduler:
+                if isinstance(self.scheduler, torch.optim.lr_scheduler.ReduceLROnPlateau):
+                    self.scheduler.step(val_loss)
+                else:
+                    self.scheduler.step()
+
+            # Calculate and populate metrics
+            for metric in self.metrics:
+                if metric == "loss":
+                    self.logger[metric][0].append(train_loss)
+                    self.logger[metric][1].append(val_loss)
+                else:
+                    metric_param = self.metric_params.get(metric, None)
+                    metric_class = getattr(neuraldecoding.utils.eval_metrics, metric)
+                    self.logger[metric][0].append(metric_class(train_all_predictions, train_all_targets, metric_param))
+                    self.logger[metric][1].append(metric_class(val_all_predictions, val_all_targets, metric_param))
+           
+            # Logging
+            self.save_print_log(epoch, train_loss, val_loss)
+
+        return self.model, self.logger
+
+    def save_print_log(self, epoch, train_loss, val_loss):
+        # Save log
+        if self.logger_save_path:
+            with open(self.logger_save_path, 'a') as f:
+                entries = [epoch] + [f'"{self.logger[metric][0][-1]}"' for metric in self.metrics] + [f'"{self.logger[metric][1][-1]}"' for metric in self.metrics]
+                f.write(','.join(map(str, entries)) + '\n')
+
+        # Print log
+        if self.print_results and (epoch % self.print_every == 0 or epoch == self.num_epochs - 1):
+            print(f"Epoch {epoch}/{self.num_epochs - 1}, Train Loss: {train_loss:.4f}, Val Loss: {val_loss:.4f}")
+            for metric in self.logger:
+                train_metric = self.logger[metric][0][-1]
+                val_metric = self.logger[metric][1][-1]
+                print(f"    {metric:>12}{': train = ':>12}{train_metric}")
+                print(f"    {'':>12}{'  val = ':>12}{val_metric}")
+
+    def clear_gpu_cache(self):
+        self.model.cpu()
+        del self.model
+        del self.optimizer
+        torch.cuda.empty_cache()
+
+class IterationNNTrainer(NNTrainer):
+    '''
+    The trainer used in LINK dataset multiday training. Archived here for reference.
+    Does NOT do logging.
+
+    Based on Joey's training code for LINK dataset BCI-decoding section.
+    '''
+    def __init__(self, preprocessor, config):
+        super().__init__(preprocessor, config)
+    
+    def train_model(self, train_loader=None, valid_loader=None):
+        # Override loaders if provided
+        if(train_loader is not None):
+            self.train_loader = train_loader
+        if(valid_loader is not None):
+            self.valid_loader = valid_loader
+        iteration = 0
+
+        while iteration < self.num_epochs:
+            for x,y in self.train_loader:
+                self.model.train()
+                if iteration >= self.num_epochs:
+                    break
+
+                self.optimizer.zero_grad()
+
+                loss, yhat = self.model.train_step(x.to(self.device), y.to(self.device), self.optimizer, self.loss_func, clear_cache = self.clear_cache)
+
+                if(self.clear_cache):
+                    del y, yhat
+
+                # Validate
+                self.model.eval()
+                total_loss = 0.0
+                num_batches = 0
+                with torch.no_grad():
+                    for x_val, y_val in self.valid_loader:
+                        x_val = x_val.to(self.device)
+                        y_val = y_val.to(self.device)
+                        yhat_val = self.model(x_val)
+                        val_loss = self.loss_func(yhat_val, y_val)
+                        total_loss += val_loss.item()
+                        num_batches += 1
+                if self.print_results and (iteration % self.print_every == 0 or iteration == self.num_epochs - 1):
+                    print(f"Iteration {iteration}, Train Loss: {loss.item():.4f}, Val Loss: {(total_loss / num_batches):.4f}")
+
+                # Scheduler step
+                if self.scheduler:
+                    if isinstance(self.scheduler, torch.optim.lr_scheduler.ReduceLROnPlateau):
+                        self.scheduler.step(val_loss)
+                    else:
+                        self.scheduler.step()
+                iteration += 1
+        return self.model, self.logger