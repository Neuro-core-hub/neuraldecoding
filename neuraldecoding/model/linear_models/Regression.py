--- conflicted
+++ resolved
@@ -1,50 +1,42 @@
-import numpy as np
-import pickle
-import torch
-from typing import Any
-from .LinearModel import LinearModel
-from sklearn.linear_model import LinearRegression as SklearnLinearRegression
-from sklearn.linear_model import Ridge
-
-class Regression(LinearModel):
-    def __init__(self, params = {}):
-        super().__init__(params)
-
-    def __call__(self, data: Any) -> Any:
-        return self.forward(data)
-
-    def train_step(self, input_data: Any) -> None:
-        X, y = input_data
-        self.model.fit(X, y)
-
-    def forward(self, data: Any) -> Any:
-        if isinstance(data, np.ndarray):
-            data = torch.from_numpy(data)
-        predictions = self.model.predict(data)
-        return torch.tensor(predictions, dtype=torch.float64)
-
-<<<<<<< HEAD
-    def save_model(self, fpath, running_online=False) -> None:
-        with open(fpath, 'wb') as f:
-            pickle.dump(self.model, f)
-    
-    def load_model(self, fpath, running_online=False) -> None:
-=======
-    def save_model(self, fpath: str) -> None:
-        with open(fpath, 'wb') as f:
-            pickle.dump(self.model, f)
-    
-    def load_model(self, fpath: str, running_online: bool) -> None:
->>>>>>> be8f17c1
-        with open(fpath, 'rb') as f:
-            self.model = pickle.load(f)
-
-class LinearRegression(Regression):
-    def __init__(self, params = {}):
-        super().__init__(params)
-        self.model = SklearnLinearRegression(**params)
-
-class RidgeRegression(Regression):
-    def __init__(self, params = {}):
-        super().__init__(params)
-        self.model = Ridge(**params)
+import numpy as np
+import pickle
+import torch
+from typing import Any
+from .LinearModel import LinearModel
+from sklearn.linear_model import LinearRegression as SklearnLinearRegression
+from sklearn.linear_model import Ridge
+
+class Regression(LinearModel):
+    def __init__(self, params = {}):
+        super().__init__(params)
+
+    def __call__(self, data: Any) -> Any:
+        return self.forward(data)
+
+    def train_step(self, input_data: Any) -> None:
+        X, y = input_data
+        self.model.fit(X, y)
+
+    def forward(self, data: Any) -> Any:
+        if isinstance(data, np.ndarray):
+            data = torch.from_numpy(data)
+        predictions = self.model.predict(data)
+        return torch.tensor(predictions, dtype=torch.float64)
+
+    def save_model(self, fpath: str) -> None:
+        with open(fpath, 'wb') as f:
+            pickle.dump(self.model, f)
+    
+    def load_model(self, fpath: str, running_online: bool) -> None:
+        with open(fpath, 'rb') as f:
+            self.model = pickle.load(f)
+
+class LinearRegression(Regression):
+    def __init__(self, params = {}):
+        super().__init__(params)
+        self.model = SklearnLinearRegression(**params)
+
+class RidgeRegression(Regression):
+    def __init__(self, params = {}):
+        super().__init__(params)
+        self.model = Ridge(**params)