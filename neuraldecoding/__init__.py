# Import key modules and make them available at the package level
<<<<<<< HEAD
from .feature_extraction import FeatureExtractor
from .filter import GenericFilter
=======
from neuraldecoding.feature_extraction import FeatureExtractor
from neuraldecoding.filter import GenericFilter
from neuraldecoding.dataset import Dataset
from neuraldecoding.preprocessing import Preprocessing
from neuraldecoding.trainer import LinearTrainer
>>>>>>> e0c174ed

__all__ = [
    'FeatureExtractor',
    'GenericFilter',
    'Dataset',
    'Preprocessing',
    'LinearTrainer',
]<|MERGE_RESOLUTION|>--- conflicted
+++ resolved
@@ -1,14 +1,11 @@
 # Import key modules and make them available at the package level
-<<<<<<< HEAD
 from .feature_extraction import FeatureExtractor
 from .filter import GenericFilter
-=======
 from neuraldecoding.feature_extraction import FeatureExtractor
 from neuraldecoding.filter import GenericFilter
 from neuraldecoding.dataset import Dataset
 from neuraldecoding.preprocessing import Preprocessing
 from neuraldecoding.trainer import LinearTrainer
->>>>>>> e0c174ed
 
 __all__ = [
     'FeatureExtractor',
