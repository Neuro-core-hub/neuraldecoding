import torch
import numpy as np
import pandas as pd
from scipy.spatial import KDTree
from sklearn.base import BaseEstimator
from sklearn.preprocessing import StandardScaler
import sys
import warnings

EPSILON = sys.float_info.epsilon

# ---------------
# --- Classes ---
# ---------------

class SequenceScaler:
    """
    Wrapper around StandardScaler to handle neural data of shape (n_samples, seq_len, n_features)
    Ensures same normalization is applied across all timesteps.
    Fits just on the last timestep of the sequence.
    
    X is of shape (n_samples, seq_len, n_features)
    """
    def __init__(self):
        self.scaler = StandardScaler()
        
    def fit(self, X):
        self.scaler.fit(X[:, :, -1])
        return self
    
    def transform(self, X):
        # loop over each timestep and apply the scaler
<<<<<<< HEAD
        for i in range(X.shape[2]):
            X[:, :, i] = self.scaler.transform(X[:, :, i])
=======
        if X.ndim == 3:
            for i in range(X.shape[2]):
                X[:, :, i] = self.scaler.transform(X[:, :, i])
        else:
            X = self.scaler.transform(X)
>>>>>>> 75fda6bb
        return X
    
    def fit_transform(self, X):
        return self.fit(X).transform(X)


# ------------------------
# --- Helper Functions ---
# ------------------------

def create_snippets(neural, 
                    kinematic, 
                    snip_min_bins=1, 
                    snip_max_bins=5, 
                    pad_bins=0):
        """Divides neural and kinematic data into short time snippets (used by other augmentation functions)

        Args:
            neural (array):         (N, NumChans) array of neural data
            kinematic (array):      (N, NumFings) array of velocities
            snip_min_bins (int):    minimum number of bins for a random snippet
            snip_max_bins (int):    maximum number of bins for a random snippet
            pad_bins (int):        number of extra bins to pad the beginning&end (overlaps with neighboring snippets)

        Returns:
            snip_list: list of tuples [(neursnip1, kinsnip1), (neursnip2, kinsnip2)...]
        """
        # create a bunch of random snippet lengths (more than enough)
        lengths = np.random.randint(snip_min_bins, snip_max_bins, size=round(neural.shape[0] / snip_min_bins))

        # if pad bins, add zeros on the very ends
        if pad_bins:
            neural = np.vstack((np.zeros([pad_bins, neural.shape[1]]),
                                neural,
                                np.zeros([pad_bins, neural.shape[1]])))
            kinematic = np.vstack((np.zeros([pad_bins, kinematic.shape[1]]),
                                kinematic,
                                np.zeros([pad_bins, kinematic.shape[1]])))

        # extract snippets
        ptr = pad_bins      # if not padding then starts at 0
        snip_list = []
        for length in lengths:
            snip_list.append((neural[ptr-pad_bins:ptr+length+pad_bins, :], kinematic[ptr-pad_bins:ptr+length+pad_bins, :]))
            ptr += length
            if ptr >= neural.shape[0] - (length + 2*pad_bins):
                break

        return snip_list

def add_noise_white(X,
                    std):
    """
        Adds white noise to each channel and timepoint (independent)

        Args:
            X (ndarray): numpy array of size [N, numfeats]
            std (float): standard deviation

        Returns:
            noise_X (ndarray): numpy array of size [N, numfeats] with noise added
    """
    noise = np.random.normal(loc = 0.0, scale = std, size = X.shape)
    noise_X = X + noise
    return noise_X

def add_noise_random_walk(X,
                          std):
    """
        Adds a random walk to each channel (noise is summed across time)
        
        Args:
            X (ndarray): numpy array of size [N, numfeats]
            std (float): standard deviation

        Returns:
            noise_X (ndarray): numpy array of size [N, numfeats] with noise added
    """
    noise = np.random.normal(loc=0.0, scale=std, size=X.shape)
    noise = np.cumsum(noise, axis=0)
    noise_X = X + noise
    return noise_X

def add_noise_constant(X,
                       std,
                       type = 'same'):
    """
        Bias is constant across time (i.e. the 3 conv inputs), can be different/same for each channel

        Args:
            X (ndarray): numpy array of size [N, numfeats]
            std (float): standard deviation
            type (string): Default 'same', options include 'different', 'same', determining whether bias is same for each channel

        Returns:
            bias_X (ndarray): numpy array of size [N, numfeats] with constant noise added
    """
    if(type == 'same'):
        biases = np.full(X.shape, np.random.normal(loc=0.0, scale=std))
    elif(type == 'different'):
        biases = np.random.normal(loc=0.0, scale=std, size=(1, X.shape[1]))
        biases = np.tile(biases, (X.shape[0], 1))
    else:
        Warning("Not a valid type, defaulting to same")
        biases = np.full(X.shape, np.random.normal(loc=0.0, scale=std))

    bias_X = X + biases
        
    return bias_X

def add_noise_white_tensor(X,
                    std,
                    device='cpu'):
    """
        Adds white noise to each channel and timepoint (independent)

        Args:
            X (tensor): tensor of size [N, numfeats]
            std (float): standard deviation
            device (device): Default 'cpu', torch device

        Returns:
            noise_X (tensor): tensor of size [N, numfeats] with noise added
    """
    noise = torch.normal(torch.zeros_like(X), std, device=device)
    noise_X = X + noise
    return noise_X

def add_noise_constant_tensor(X,
                       std,
                       type = 'same',
                       device = 'cpu'):
    """
        Bias is constant across time (i.e. the 3 conv inputs), can be different/same for each channel

        Args:
            X (tensor): tensor of size [N, numfeats]
            std (float): standard deviation
            type (string): Default 'same', options include 'different', 'same', determining whether bias is same for each channel
            device (device): Default 'cpu', torch device

        Returns:
            bias_X (tensor): tensor of size [N, numfeats] with constant noise added
    """
    if(type == 'same'):
        biases = torch.full(X.shape, torch.normal(mean=0.0, std=std), device=device)
    elif(type == 'different'):
        biases = torch.normal(mean=0.0, std=std, size=(1, X.shape[1]), device=device)
        biases = biases.repeat(X.shape[0], 1)
    else:
        Warning("Not a valid type, defaulting to same")
        biases = torch.full(X.shape, torch.normal(mean=0.0, std=std), device=device)

    bias_X = X + biases
        
    return bias_X

def normalize_moving_average(X, 
                             window,
                             axis
                             ):
    """
        Normalizes data to 0 mean 1 std using the giving window length 

        Args:
            X (ndarray): numpy array of size [N, numfeats]
            window (int): Number of values to normalize over
            axis (int): The axis to normalize over
            
        Returns:
            normalize_X: Normalized input data
    """
    if(window!=0):
        df = pd.DataFrame(X)
        df_norm = (df - df.rolling(window, min_periods=1, axis = axis).mean()) / df.rolling(window,min_periods=1, axis = axis).std()
        data_norm = df_norm.to_numpy()
        data_norm[np.isnan(data_norm)] = 0      # fill NaNs with 0 (i.e. the first few bins are zero)
    else:
        data_norm = (X - X.mean(axis=axis, keepdims=True)) / X.std(axis=axis, keepdims=True)
    normalize_X = data_norm
    return normalize_X

def normalize_scaler(X,
                     normalizer):
    """
        Normalizes data with given sklearn scaler.

        Args:
            X (ndarray): numpy array of size [N, numfeats]
            Normalizer (sklearn.scaler): sklearn scaler with predefined parameters (e.g. sklearn.preprocessing.StandardScaler(with_mean=True, with_std=True))
        
        Returns:
            normalize_X (ndarray): Normalized input data
    """
    if not isinstance(normalizer, BaseEstimator):
        raise ValueError("Not a valid sklearn scaler")
    normalizer.fit(X)
    normalize_X = normalizer.transform(X)
    return normalize_X, normalizer

def normalize_sequence(X):
    """
        Normalizes data using Sequence Scaler,

        Args:
            X (ndarray): numpy array of size [N, numfeats]
        
        Returns:
            normalize_X: Normalized input data
    """
    scaler = SequenceScaler()
    normalize_X = scaler.fit_transform(X)
    return normalize_X, scaler

# ----------------------
# --- Util Functions ---
# ----------------------

def add_time_history_2D(X,
                        Y,
                        num_bins = 0,
                        padding = None
                        ):
    """
        Takes in neural data X and behavior Y and returns two "adjusted" neural data and behavior matrices
        based on the optional params. The number of historical bins of neural data can be set.
        Returns the adjusted matrices in 2D form, it has the history appended as extra columns [1, neu*hist+1].

        Args:
            X (ndarray): The neural data, which should be [t, neu] in size, where t is the numebr of smaples and neu is the number
                    of neurons.
            Y (ndarray): The behavioral data, which should be [t, dim] in size, where t is the number of samples and dim is the
                    number of states.
            num_bins (int, optional): Default 0. The number of bins to append to each sample of neural data from the previous 'hist' bins.
                    padding (string): Default None, disabled. This fills previous neural data with values before the experiment began. A single
                    scalar wil fill all previous neural data with that value. Otherwise, a [1,neu] ndarray equal to the first
                    dimension of X (# of neurons) should represent the value to fill for each channel.

        Returns:
            adjX (ndarray): The adjusted neural data.
            adjY (ndarray): The adjusted behavioral data.
    """
    nNeu = X.shape[1]
    if padding is not None:
        if isinstance(padding, np.ndarray):
            Xadd = np.tile(padding, num_bins)
            Yadd = np.zeros((num_bins, Y.shape[1]))
        else:
            Xadd = np.ones((num_bins, nNeu))*padding
            Yadd = np.zeros((num_bins, Y.shape[1]))
        X = np.concatenate((Xadd, X))
        Y = np.concatenate((Yadd, Y))

    #reshape data to include historical bins
    adjX = np.zeros((X.shape[0]-num_bins, nNeu, num_bins+1))
    for h in range(num_bins+1):
        adjX[:,:,h] = X[h:X.shape[0]-num_bins+h,:]
    adjY = Y[num_bins:,:]

    adjX = adjX.reshape(adjX.shape[0],-1)

    return adjX, adjY

def add_time_history_3D(X,
                        Y,
                        num_bins = 0,
                        padding = None
                        ):
    """
        Takes in neural data X and behavior Y and returns two "adjusted" neural data and behavior matrices
        based on the optional params. The number of historical bins of neural data can be set.
        Returns the adjusted matrices in 3D form, it has history as a third dimension [1, neu, hist+1].

        Args:
            X (ndarray): The neural data, which should be [t, neu] in size, where t is the numebr of smaples and neu is the number
                    of neurons.
            Y (ndarray): The behavioral data, which should be [t, dim] in size, where t is the number of samples and dim is the
                    number of states.
            num_bins (int, optional): Default 0. The number of bins to append to each sample of neural data from the previous 'hist' bins.
                    padding (string): Default None, disabled. This fills previous neural data with values before the experiment began. A single
                    scalar wil fill all previous neural data with that value. Otherwise, a [1,neu] ndarray equal to the first
                    dimension of X (# of neurons) should represent the value to fill for each channel.

        Returns:
            adjX (ndarray): The adjusted neural data.
            adjY (ndarray): The adjusted behavioral data.
    """
    nNeu = X.shape[1]
    if padding is not None:
        if isinstance(padding, np.ndarray):
            Xadd = np.tile(padding, num_bins)
            Yadd = np.zeros((num_bins, Y.shape[1]))
        else:
            Xadd = np.ones((num_bins, nNeu))*padding
            Yadd = np.zeros((num_bins, Y.shape[1]))
        X = np.concatenate((Xadd, X))
        Y = np.concatenate((Yadd, Y))

    #reshape data to include historical bins
    adjX = np.zeros((X.shape[0]-num_bins, nNeu, num_bins+1))
    for h in range(num_bins+1):
        adjX[:,:,h] = X[h:X.shape[0]-num_bins+h,:]
    adjY = Y[num_bins:,:]

    return adjX, adjY

def add_lag(X,
            Y,
            lag = 0
            ):
    """
        Takes in neural data X and behavior Y and returns two "adjusted" neural data and behavior matrices
        based on the optional params. The amount of lag between neural data and behavior can be set in units.

        Args:
            X (ndarray): The neural data, which should be [t, neu] in size, where t is the numebr of smaples and neu is the number
                    of neurons.
            Y (ndarray): The behavioral data, which should be [t, dim] in size, where t is the number of samples and dim is the
                    number of states.
            lag (int, optional): Defaults to 0. The number of bins to lag the neural data relative to the behavioral data. For example,
                    add_lag(X,Y, lag=1) will return X[0:-1] for adjX and Y[1:] for adjY.

        Returns:
            adjX (ndarray): The adjusted neural data.
            adjY (ndarray): The adjusted behavioral data.
    """
    adjX = X[0:-lag,:]
    adjY = Y[lag:,:]
    
    return adjX, adjY

def add_noise(X,
              method,
              std,
              type = None,
              device = 'cpu'):
    """
        Add noise with method provided.
        N.B. Outputs from pytorch tensor version and numpy ndarray version will be different, even with the same seed.

        Args:
            X (ndarray/tensor): numpy array/pytorch tensor of size [N, numfeats], N.B. random_walk cannot be performed on pytorch tensor
            method (string): method of adding the noise, options include 'white', 'random_walk', and 'constant'.
            std (float): standard deviation
            type (string): Default None, only for 'constant' method, options include 'different', 'same', determining whether bias is same for each channel
            device (string): Default 'cpu', only for pytorch tensor inputs.

        Returns:
            noise_X (ndarray.tensor): numpy array/pytorch tensor of size [N, numfeats] with noise added
    """
    if isinstance(X, np.ndarray):
        if(method == 'white'):
            noise_X = add_noise_white(X,std)
        elif(method == 'random_walk'):
            noise_X = add_noise_random_walk(X,std)
        elif(method == 'constant'):
            noise_X = add_noise_constant(X,std,type)
        else:
            Warning("Not a valid method, defaulting to white")
            noise_X = add_noise_white(X,std)
        return noise_X
    elif isinstance(X, torch.Tensor):
        if(method == 'white'):
            noise_X = add_noise_white_tensor(X,std,device)
        elif(method == 'constant'):
            noise_X = add_noise_constant_tensor(X,std,type,device)
        else:
            Warning("Not a valid method, defaulting to white")
            noise_X = add_noise_white_tensor(X,std,device)
        return noise_X
    else:
        raise TypeError("X must be a np.ndarray or a torch.Tensor.")

def normalize(X, 
              method = 'moving_average',
              **kwargs
              ):
    """
        Wrapper function for different normalization methods

        Args:
            X (ndarray): numpy array of size [N, numfeats]
            method (string): Method to use for normalization. Options includes 'moving_average', 'sklearn', 'sequence_scaler'.
            **kwargs: additional parameters. For moving average, it includes 'win_size', and 'axis'. For sklearn, it includes 'normalizer'. N.B. Normalizer should contain predefined parameters (e.g. sklearn.preprocessing.StandardScaler(with_mean=True, with_std=True))

        Returns:
            normalize_X (ndarray): Normalized input data
            normalizer (sklearn.scaler): Sklearn normalizer, none if method is moving average
    """

    if(method == "moving_average"):
        win_size = kwargs.get('win_size')
        axis = kwargs.get('axis')
        if win_size is None or axis is None:
            raise ValueError("moving_average method requires 'win_size' and 'axis'")
        normalize_X = normalize_moving_average(X, win_size, axis)
        return normalize_X, None
    elif(method == "sklearn"):
        normalizer = kwargs.get('normalizer')
        if normalizer is None:
            raise ValueError("sklearn method requires 'normalizer'")
        normalize_X, normalizer = normalize_scaler(X, normalizer)
        return normalize_X, normalizer
    elif(method == "sequence_scaler"):
        normalize_X, normalizer = normalize_sequence(X)
        return normalize_X, normalizer

def resample(Y,
             num_resamp_floor = 2e4,
             method = None,
             start = None,
             end = None,
             **kwargs
             ):
    """
        Resample data to most closely match a specified distribution (tri, gauss, uni)

        Args:
            Y (ndarray): numpy array of size [N, numfeats]
            num_resamp_floor (int): Default 2e4 (as PyBMI code), minimum number of samples resampled
            start (int): Default None (not slicing), starting index for the resampling dimension 
            end (int): Default None (not slicing), ending index for the resampling dimension 
            method (string): Default None, Target distribution for resampling, current options: 'std_gauss', 'gauss', 'tri', 'uni', None
            **kwargs: Additional args for parameters of distribution. ('mean', 'std' for gauss)

        Returns:
            idx (ndarray): Resampling indices for given distribution (None if method = None)
    """
    num_resamp = int(np.max((num_resamp_floor,Y.shape[0])))

    vy = Y[:,start:end] #pull off velocities
        # N.B. In the original code the slicing should correspond to start = int(Y.shape[1] / 2), end = None
    

    if isinstance(method, str):
        if method == 'std_gauss':
            ny = (vy - np.mean(vy))/np.std(vy)
            pd_vec = 2*np.random.randn(num_resamp,int(vy.shape[1]))
        elif method == 'gauss':
            # this method specifies specific parameters of gaussian (rather than a standard gaussian)
            mean = kwargs.get('mean')
            std = kwargs.get('std')
            ny = vy
            if mean is None or std is None:
                raise ValueError("gauss method requires 'mean', and 'std'")
            pd_vec = np.random.normal(mean, std, (num_resamp,int(vy.shape[1])))
        elif method == 'tri':
            # left = kwargs.get('left')
            # mode = kwargs.get('mode')
            # right = kwargs.get('right')
            # if left is None or mode is None or right is None:
            #     raise ValueError("tri method requires 'left', 'mode', and 'right'")
            # pd_vec = np.random.triangular(left, mode,right, (num_resamp,int(vy.shape[1])))
            ny = (vy - np.mean(vy))/np.std(vy)
            np.random.triangular(-4, 0, 4, (num_resamp, int(vy.shape[1])))
        elif method == 'uni':
            # low = kwargs.get('low')
            # high = kwargs.get('high')
            
            # if low is None or high is None: 
            #     raise ValueError("uni method requires 'low', and 'high'")
            # pd_vec = np.random.uniform(low, high, (num_resamp,int(vy.shape[1])))
            ny = (vy - np.mean(vy))/np.std(vy)
            pd_vec = np.random.uniform(-4, 4, (num_resamp, int(vy.shape[1])))
        else:
            Warning("Not a valid distribution defaulting to None")
            pd_vec = None

    elif method == None:
        pd_vec = None
    else:
        Warning("Not a valid distribution, defaulting to None")
        pd_vec = None

    if pd_vec is not None:
        kdt = KDTree(ny)
        idx = kdt.query(pd_vec)[1]
    else:
        idx = None
    
    return idx

def time_warp(neural, kinematic, snip_min_bins=30, snip_max_bins=150, min_warp=0.5, max_warp=2.0):
    """Randomly stretches neural & kinematic data in time

    Args:
        neural (array):         (N, NumChans) array of neural data
        kinematic (array):      (N, NumFings) array of velocities
        snip_min_bins (int):    minimum number of bins for a random snippet
        snip_max_bins (int):    maximum number of bins for a random snippet
        min_warp (float):       min (slowest) warp. E.g. 0.5 means a snippet could be at 50% speed
        max_warp (float):       max (flastest) warp. E.g. 1.5 means a snippet could be at 150% speed

    Returns:
        (neural_warp, kinematic_warp): augmented data arrays
    """

    # divide data into snippets
    snip_list = create_snippets(neural, kinematic, snip_min_bins, snip_max_bins)

    # decide how much to warp each snippet (uniform random)
    warp_factors = np.random.uniform(min_warp, max_warp, len(snip_list))

    # warp each snippet and concat together
    #   0.5 means slower, so 200% as many samples
    #   2.0 means faster, so 50% as many samples
    #   k -> 1/k samples in the augmented version
    neural_warp_list = []
    kin_warp_list = []
    for snip, warp in zip(snip_list, warp_factors):
        snip_neu = snip[0]
        snip_kin = snip[1]

        # setup new time vectors
        t_orig = np.linspace(0, 1, snip_neu.shape[0])
        t_warp = np.linspace(0, 1, round(snip_neu.shape[0] * (1. / warp)))

        # init warped data
        snip_neu_warp = np.zeros((len(t_warp), snip_neu.shape[1]))
        snip_kin_warp = np.zeros((len(t_warp), snip_kin.shape[1]))

        # warp each neural channel
        for chan in range(snip_neu.shape[1]):
            snip_neu_warp[:, chan] = np.interp(t_warp, t_orig, snip_neu[:, chan])

        # warp each kinematic channel
        for chan in range(snip_kin.shape[1]):
            snip_kin_warp[:, chan] = np.interp(t_warp, t_orig, snip_kin[:, chan])

        # save the warped snippet
        neural_warp_list.append(snip_neu_warp)
        kin_warp_list.append(snip_kin_warp)

    # return as array
    neural_warp = np.vstack(neural_warp_list)
    kinematic_warp = np.vstack(kin_warp_list)
    return neural_warp, kinematic_warp

def random_shift(neural, 
                 kinematic, 
                 snip_min_bins=30, 
                 snip_max_bins=150, 
                 shift_max_bins=1
                 ):
    """Randomly shifts y (kinematic) dimensions in time to help reduce correlation among dimensions. Each y-dimension
    has an independent shift applied (+-shift_max_bins), with possibility for 0 shift. Applies shifts to randomly
    selected snippets.

    Args:
        neural (ndarray):         (N, NumChans) array of neural data
        kinematic (ndarray):      (N, NumFings) array of velocities
        snip_min_bins (int):    minimum number of bins for a random snippet
        snip_max_bins (int):    maximum number of bins for a random snippet
        shift_max_bins (int):   (absolute value) maximum number of bins for time shift. E.g. 2 means up to +-2 bins.

    Returns:
        (neural_warp, kinematic_warp): augmented data ndarrays
    """

    # divide data into snippets (snippets have an extra bin at the beginning & end, to be cropped)
    pad = shift_max_bins
    snip_list = create_snippets(neural, kinematic, snip_min_bins, snip_max_bins, pad_bins=pad)

    # decide shift amounts for each kinematic dimension, for each snippet
    shift_amts = np.random.randint(-1*shift_max_bins, shift_max_bins, size=(kinematic.shape[1], len(snip_list)))

    # apply shifts to each snippet and concat together
    neural_shift_list = []
    kin_shift_list = []
    for snip, shift in zip(snip_list, shift_amts.T):
        # shift each kinematic channel
        #     - +1 means kinematics are shifted forward in time (delayed 1 bin)
        #     - shift has shape (NumFings,)
        snip_kin = snip[1]
        snip_kin_shift = np.zeros_like(snip_kin[pad:-1*pad, :])
        for chan in range(snip_kin.shape[1]):
            # remove the padded bins at start & end, and apply the shift
            end_idx = -1*pad-shift[chan] if (-1*pad-shift[chan] != 0) else snip_kin.shape[0]
            snip_kin_shift[:, chan] = snip_kin[pad-shift[chan]:end_idx, chan]

        # save the shifted snippet
        neural_shift_list.append(snip[0][pad:-1*pad, :])    # neural remains un-shifted, just remove the padding
        kin_shift_list.append(snip_kin_shift)

    # return as array
    neural_shift = np.vstack(neural_shift_list)
    kinematic_shift = np.vstack(kin_shift_list)
    return neural_shift, kinematic_shift

def remove_zeros(X,
                 Y):
    """
    Remove pairs of data that contains 0 in Y

    Args:
        X (ndarray): numpy array of size [N, numfeats]
        Y (ndarray): numpy array of size [N, numfeats]

    Returns:
        no_zero_X (ndarray): numpy array of size [N, numfeats] with zero Y pairs removed
        no_zero_X (ndarray): numpy array of size [N, numfeats] with zero Y pairs removed
    """
    mask = np.all(Y!=0, axis=1)
    no_zero_X = X[mask]
    no_zero_Y = Y[mask]
    return no_zero_X, no_zero_Y
<|MERGE_RESOLUTION|>--- conflicted
+++ resolved
@@ -1,648 +1,643 @@
-import torch
-import numpy as np
-import pandas as pd
-from scipy.spatial import KDTree
-from sklearn.base import BaseEstimator
-from sklearn.preprocessing import StandardScaler
-import sys
-import warnings
-
-EPSILON = sys.float_info.epsilon
-
-# ---------------
-# --- Classes ---
-# ---------------
-
-class SequenceScaler:
-    """
-    Wrapper around StandardScaler to handle neural data of shape (n_samples, seq_len, n_features)
-    Ensures same normalization is applied across all timesteps.
-    Fits just on the last timestep of the sequence.
-    
-    X is of shape (n_samples, seq_len, n_features)
-    """
-    def __init__(self):
-        self.scaler = StandardScaler()
-        
-    def fit(self, X):
-        self.scaler.fit(X[:, :, -1])
-        return self
-    
-    def transform(self, X):
-        # loop over each timestep and apply the scaler
-<<<<<<< HEAD
-        for i in range(X.shape[2]):
-            X[:, :, i] = self.scaler.transform(X[:, :, i])
-=======
-        if X.ndim == 3:
-            for i in range(X.shape[2]):
-                X[:, :, i] = self.scaler.transform(X[:, :, i])
-        else:
-            X = self.scaler.transform(X)
->>>>>>> 75fda6bb
-        return X
-    
-    def fit_transform(self, X):
-        return self.fit(X).transform(X)
-
-
-# ------------------------
-# --- Helper Functions ---
-# ------------------------
-
-def create_snippets(neural, 
-                    kinematic, 
-                    snip_min_bins=1, 
-                    snip_max_bins=5, 
-                    pad_bins=0):
-        """Divides neural and kinematic data into short time snippets (used by other augmentation functions)
-
-        Args:
-            neural (array):         (N, NumChans) array of neural data
-            kinematic (array):      (N, NumFings) array of velocities
-            snip_min_bins (int):    minimum number of bins for a random snippet
-            snip_max_bins (int):    maximum number of bins for a random snippet
-            pad_bins (int):        number of extra bins to pad the beginning&end (overlaps with neighboring snippets)
-
-        Returns:
-            snip_list: list of tuples [(neursnip1, kinsnip1), (neursnip2, kinsnip2)...]
-        """
-        # create a bunch of random snippet lengths (more than enough)
-        lengths = np.random.randint(snip_min_bins, snip_max_bins, size=round(neural.shape[0] / snip_min_bins))
-
-        # if pad bins, add zeros on the very ends
-        if pad_bins:
-            neural = np.vstack((np.zeros([pad_bins, neural.shape[1]]),
-                                neural,
-                                np.zeros([pad_bins, neural.shape[1]])))
-            kinematic = np.vstack((np.zeros([pad_bins, kinematic.shape[1]]),
-                                kinematic,
-                                np.zeros([pad_bins, kinematic.shape[1]])))
-
-        # extract snippets
-        ptr = pad_bins      # if not padding then starts at 0
-        snip_list = []
-        for length in lengths:
-            snip_list.append((neural[ptr-pad_bins:ptr+length+pad_bins, :], kinematic[ptr-pad_bins:ptr+length+pad_bins, :]))
-            ptr += length
-            if ptr >= neural.shape[0] - (length + 2*pad_bins):
-                break
-
-        return snip_list
-
-def add_noise_white(X,
-                    std):
-    """
-        Adds white noise to each channel and timepoint (independent)
-
-        Args:
-            X (ndarray): numpy array of size [N, numfeats]
-            std (float): standard deviation
-
-        Returns:
-            noise_X (ndarray): numpy array of size [N, numfeats] with noise added
-    """
-    noise = np.random.normal(loc = 0.0, scale = std, size = X.shape)
-    noise_X = X + noise
-    return noise_X
-
-def add_noise_random_walk(X,
-                          std):
-    """
-        Adds a random walk to each channel (noise is summed across time)
-        
-        Args:
-            X (ndarray): numpy array of size [N, numfeats]
-            std (float): standard deviation
-
-        Returns:
-            noise_X (ndarray): numpy array of size [N, numfeats] with noise added
-    """
-    noise = np.random.normal(loc=0.0, scale=std, size=X.shape)
-    noise = np.cumsum(noise, axis=0)
-    noise_X = X + noise
-    return noise_X
-
-def add_noise_constant(X,
-                       std,
-                       type = 'same'):
-    """
-        Bias is constant across time (i.e. the 3 conv inputs), can be different/same for each channel
-
-        Args:
-            X (ndarray): numpy array of size [N, numfeats]
-            std (float): standard deviation
-            type (string): Default 'same', options include 'different', 'same', determining whether bias is same for each channel
-
-        Returns:
-            bias_X (ndarray): numpy array of size [N, numfeats] with constant noise added
-    """
-    if(type == 'same'):
-        biases = np.full(X.shape, np.random.normal(loc=0.0, scale=std))
-    elif(type == 'different'):
-        biases = np.random.normal(loc=0.0, scale=std, size=(1, X.shape[1]))
-        biases = np.tile(biases, (X.shape[0], 1))
-    else:
-        Warning("Not a valid type, defaulting to same")
-        biases = np.full(X.shape, np.random.normal(loc=0.0, scale=std))
-
-    bias_X = X + biases
-        
-    return bias_X
-
-def add_noise_white_tensor(X,
-                    std,
-                    device='cpu'):
-    """
-        Adds white noise to each channel and timepoint (independent)
-
-        Args:
-            X (tensor): tensor of size [N, numfeats]
-            std (float): standard deviation
-            device (device): Default 'cpu', torch device
-
-        Returns:
-            noise_X (tensor): tensor of size [N, numfeats] with noise added
-    """
-    noise = torch.normal(torch.zeros_like(X), std, device=device)
-    noise_X = X + noise
-    return noise_X
-
-def add_noise_constant_tensor(X,
-                       std,
-                       type = 'same',
-                       device = 'cpu'):
-    """
-        Bias is constant across time (i.e. the 3 conv inputs), can be different/same for each channel
-
-        Args:
-            X (tensor): tensor of size [N, numfeats]
-            std (float): standard deviation
-            type (string): Default 'same', options include 'different', 'same', determining whether bias is same for each channel
-            device (device): Default 'cpu', torch device
-
-        Returns:
-            bias_X (tensor): tensor of size [N, numfeats] with constant noise added
-    """
-    if(type == 'same'):
-        biases = torch.full(X.shape, torch.normal(mean=0.0, std=std), device=device)
-    elif(type == 'different'):
-        biases = torch.normal(mean=0.0, std=std, size=(1, X.shape[1]), device=device)
-        biases = biases.repeat(X.shape[0], 1)
-    else:
-        Warning("Not a valid type, defaulting to same")
-        biases = torch.full(X.shape, torch.normal(mean=0.0, std=std), device=device)
-
-    bias_X = X + biases
-        
-    return bias_X
-
-def normalize_moving_average(X, 
-                             window,
-                             axis
-                             ):
-    """
-        Normalizes data to 0 mean 1 std using the giving window length 
-
-        Args:
-            X (ndarray): numpy array of size [N, numfeats]
-            window (int): Number of values to normalize over
-            axis (int): The axis to normalize over
-            
-        Returns:
-            normalize_X: Normalized input data
-    """
-    if(window!=0):
-        df = pd.DataFrame(X)
-        df_norm = (df - df.rolling(window, min_periods=1, axis = axis).mean()) / df.rolling(window,min_periods=1, axis = axis).std()
-        data_norm = df_norm.to_numpy()
-        data_norm[np.isnan(data_norm)] = 0      # fill NaNs with 0 (i.e. the first few bins are zero)
-    else:
-        data_norm = (X - X.mean(axis=axis, keepdims=True)) / X.std(axis=axis, keepdims=True)
-    normalize_X = data_norm
-    return normalize_X
-
-def normalize_scaler(X,
-                     normalizer):
-    """
-        Normalizes data with given sklearn scaler.
-
-        Args:
-            X (ndarray): numpy array of size [N, numfeats]
-            Normalizer (sklearn.scaler): sklearn scaler with predefined parameters (e.g. sklearn.preprocessing.StandardScaler(with_mean=True, with_std=True))
-        
-        Returns:
-            normalize_X (ndarray): Normalized input data
-    """
-    if not isinstance(normalizer, BaseEstimator):
-        raise ValueError("Not a valid sklearn scaler")
-    normalizer.fit(X)
-    normalize_X = normalizer.transform(X)
-    return normalize_X, normalizer
-
-def normalize_sequence(X):
-    """
-        Normalizes data using Sequence Scaler,
-
-        Args:
-            X (ndarray): numpy array of size [N, numfeats]
-        
-        Returns:
-            normalize_X: Normalized input data
-    """
-    scaler = SequenceScaler()
-    normalize_X = scaler.fit_transform(X)
-    return normalize_X, scaler
-
-# ----------------------
-# --- Util Functions ---
-# ----------------------
-
-def add_time_history_2D(X,
-                        Y,
-                        num_bins = 0,
-                        padding = None
-                        ):
-    """
-        Takes in neural data X and behavior Y and returns two "adjusted" neural data and behavior matrices
-        based on the optional params. The number of historical bins of neural data can be set.
-        Returns the adjusted matrices in 2D form, it has the history appended as extra columns [1, neu*hist+1].
-
-        Args:
-            X (ndarray): The neural data, which should be [t, neu] in size, where t is the numebr of smaples and neu is the number
-                    of neurons.
-            Y (ndarray): The behavioral data, which should be [t, dim] in size, where t is the number of samples and dim is the
-                    number of states.
-            num_bins (int, optional): Default 0. The number of bins to append to each sample of neural data from the previous 'hist' bins.
-                    padding (string): Default None, disabled. This fills previous neural data with values before the experiment began. A single
-                    scalar wil fill all previous neural data with that value. Otherwise, a [1,neu] ndarray equal to the first
-                    dimension of X (# of neurons) should represent the value to fill for each channel.
-
-        Returns:
-            adjX (ndarray): The adjusted neural data.
-            adjY (ndarray): The adjusted behavioral data.
-    """
-    nNeu = X.shape[1]
-    if padding is not None:
-        if isinstance(padding, np.ndarray):
-            Xadd = np.tile(padding, num_bins)
-            Yadd = np.zeros((num_bins, Y.shape[1]))
-        else:
-            Xadd = np.ones((num_bins, nNeu))*padding
-            Yadd = np.zeros((num_bins, Y.shape[1]))
-        X = np.concatenate((Xadd, X))
-        Y = np.concatenate((Yadd, Y))
-
-    #reshape data to include historical bins
-    adjX = np.zeros((X.shape[0]-num_bins, nNeu, num_bins+1))
-    for h in range(num_bins+1):
-        adjX[:,:,h] = X[h:X.shape[0]-num_bins+h,:]
-    adjY = Y[num_bins:,:]
-
-    adjX = adjX.reshape(adjX.shape[0],-1)
-
-    return adjX, adjY
-
-def add_time_history_3D(X,
-                        Y,
-                        num_bins = 0,
-                        padding = None
-                        ):
-    """
-        Takes in neural data X and behavior Y and returns two "adjusted" neural data and behavior matrices
-        based on the optional params. The number of historical bins of neural data can be set.
-        Returns the adjusted matrices in 3D form, it has history as a third dimension [1, neu, hist+1].
-
-        Args:
-            X (ndarray): The neural data, which should be [t, neu] in size, where t is the numebr of smaples and neu is the number
-                    of neurons.
-            Y (ndarray): The behavioral data, which should be [t, dim] in size, where t is the number of samples and dim is the
-                    number of states.
-            num_bins (int, optional): Default 0. The number of bins to append to each sample of neural data from the previous 'hist' bins.
-                    padding (string): Default None, disabled. This fills previous neural data with values before the experiment began. A single
-                    scalar wil fill all previous neural data with that value. Otherwise, a [1,neu] ndarray equal to the first
-                    dimension of X (# of neurons) should represent the value to fill for each channel.
-
-        Returns:
-            adjX (ndarray): The adjusted neural data.
-            adjY (ndarray): The adjusted behavioral data.
-    """
-    nNeu = X.shape[1]
-    if padding is not None:
-        if isinstance(padding, np.ndarray):
-            Xadd = np.tile(padding, num_bins)
-            Yadd = np.zeros((num_bins, Y.shape[1]))
-        else:
-            Xadd = np.ones((num_bins, nNeu))*padding
-            Yadd = np.zeros((num_bins, Y.shape[1]))
-        X = np.concatenate((Xadd, X))
-        Y = np.concatenate((Yadd, Y))
-
-    #reshape data to include historical bins
-    adjX = np.zeros((X.shape[0]-num_bins, nNeu, num_bins+1))
-    for h in range(num_bins+1):
-        adjX[:,:,h] = X[h:X.shape[0]-num_bins+h,:]
-    adjY = Y[num_bins:,:]
-
-    return adjX, adjY
-
-def add_lag(X,
-            Y,
-            lag = 0
-            ):
-    """
-        Takes in neural data X and behavior Y and returns two "adjusted" neural data and behavior matrices
-        based on the optional params. The amount of lag between neural data and behavior can be set in units.
-
-        Args:
-            X (ndarray): The neural data, which should be [t, neu] in size, where t is the numebr of smaples and neu is the number
-                    of neurons.
-            Y (ndarray): The behavioral data, which should be [t, dim] in size, where t is the number of samples and dim is the
-                    number of states.
-            lag (int, optional): Defaults to 0. The number of bins to lag the neural data relative to the behavioral data. For example,
-                    add_lag(X,Y, lag=1) will return X[0:-1] for adjX and Y[1:] for adjY.
-
-        Returns:
-            adjX (ndarray): The adjusted neural data.
-            adjY (ndarray): The adjusted behavioral data.
-    """
-    adjX = X[0:-lag,:]
-    adjY = Y[lag:,:]
-    
-    return adjX, adjY
-
-def add_noise(X,
-              method,
-              std,
-              type = None,
-              device = 'cpu'):
-    """
-        Add noise with method provided.
-        N.B. Outputs from pytorch tensor version and numpy ndarray version will be different, even with the same seed.
-
-        Args:
-            X (ndarray/tensor): numpy array/pytorch tensor of size [N, numfeats], N.B. random_walk cannot be performed on pytorch tensor
-            method (string): method of adding the noise, options include 'white', 'random_walk', and 'constant'.
-            std (float): standard deviation
-            type (string): Default None, only for 'constant' method, options include 'different', 'same', determining whether bias is same for each channel
-            device (string): Default 'cpu', only for pytorch tensor inputs.
-
-        Returns:
-            noise_X (ndarray.tensor): numpy array/pytorch tensor of size [N, numfeats] with noise added
-    """
-    if isinstance(X, np.ndarray):
-        if(method == 'white'):
-            noise_X = add_noise_white(X,std)
-        elif(method == 'random_walk'):
-            noise_X = add_noise_random_walk(X,std)
-        elif(method == 'constant'):
-            noise_X = add_noise_constant(X,std,type)
-        else:
-            Warning("Not a valid method, defaulting to white")
-            noise_X = add_noise_white(X,std)
-        return noise_X
-    elif isinstance(X, torch.Tensor):
-        if(method == 'white'):
-            noise_X = add_noise_white_tensor(X,std,device)
-        elif(method == 'constant'):
-            noise_X = add_noise_constant_tensor(X,std,type,device)
-        else:
-            Warning("Not a valid method, defaulting to white")
-            noise_X = add_noise_white_tensor(X,std,device)
-        return noise_X
-    else:
-        raise TypeError("X must be a np.ndarray or a torch.Tensor.")
-
-def normalize(X, 
-              method = 'moving_average',
-              **kwargs
-              ):
-    """
-        Wrapper function for different normalization methods
-
-        Args:
-            X (ndarray): numpy array of size [N, numfeats]
-            method (string): Method to use for normalization. Options includes 'moving_average', 'sklearn', 'sequence_scaler'.
-            **kwargs: additional parameters. For moving average, it includes 'win_size', and 'axis'. For sklearn, it includes 'normalizer'. N.B. Normalizer should contain predefined parameters (e.g. sklearn.preprocessing.StandardScaler(with_mean=True, with_std=True))
-
-        Returns:
-            normalize_X (ndarray): Normalized input data
-            normalizer (sklearn.scaler): Sklearn normalizer, none if method is moving average
-    """
-
-    if(method == "moving_average"):
-        win_size = kwargs.get('win_size')
-        axis = kwargs.get('axis')
-        if win_size is None or axis is None:
-            raise ValueError("moving_average method requires 'win_size' and 'axis'")
-        normalize_X = normalize_moving_average(X, win_size, axis)
-        return normalize_X, None
-    elif(method == "sklearn"):
-        normalizer = kwargs.get('normalizer')
-        if normalizer is None:
-            raise ValueError("sklearn method requires 'normalizer'")
-        normalize_X, normalizer = normalize_scaler(X, normalizer)
-        return normalize_X, normalizer
-    elif(method == "sequence_scaler"):
-        normalize_X, normalizer = normalize_sequence(X)
-        return normalize_X, normalizer
-
-def resample(Y,
-             num_resamp_floor = 2e4,
-             method = None,
-             start = None,
-             end = None,
-             **kwargs
-             ):
-    """
-        Resample data to most closely match a specified distribution (tri, gauss, uni)
-
-        Args:
-            Y (ndarray): numpy array of size [N, numfeats]
-            num_resamp_floor (int): Default 2e4 (as PyBMI code), minimum number of samples resampled
-            start (int): Default None (not slicing), starting index for the resampling dimension 
-            end (int): Default None (not slicing), ending index for the resampling dimension 
-            method (string): Default None, Target distribution for resampling, current options: 'std_gauss', 'gauss', 'tri', 'uni', None
-            **kwargs: Additional args for parameters of distribution. ('mean', 'std' for gauss)
-
-        Returns:
-            idx (ndarray): Resampling indices for given distribution (None if method = None)
-    """
-    num_resamp = int(np.max((num_resamp_floor,Y.shape[0])))
-
-    vy = Y[:,start:end] #pull off velocities
-        # N.B. In the original code the slicing should correspond to start = int(Y.shape[1] / 2), end = None
-    
-
-    if isinstance(method, str):
-        if method == 'std_gauss':
-            ny = (vy - np.mean(vy))/np.std(vy)
-            pd_vec = 2*np.random.randn(num_resamp,int(vy.shape[1]))
-        elif method == 'gauss':
-            # this method specifies specific parameters of gaussian (rather than a standard gaussian)
-            mean = kwargs.get('mean')
-            std = kwargs.get('std')
-            ny = vy
-            if mean is None or std is None:
-                raise ValueError("gauss method requires 'mean', and 'std'")
-            pd_vec = np.random.normal(mean, std, (num_resamp,int(vy.shape[1])))
-        elif method == 'tri':
-            # left = kwargs.get('left')
-            # mode = kwargs.get('mode')
-            # right = kwargs.get('right')
-            # if left is None or mode is None or right is None:
-            #     raise ValueError("tri method requires 'left', 'mode', and 'right'")
-            # pd_vec = np.random.triangular(left, mode,right, (num_resamp,int(vy.shape[1])))
-            ny = (vy - np.mean(vy))/np.std(vy)
-            np.random.triangular(-4, 0, 4, (num_resamp, int(vy.shape[1])))
-        elif method == 'uni':
-            # low = kwargs.get('low')
-            # high = kwargs.get('high')
-            
-            # if low is None or high is None: 
-            #     raise ValueError("uni method requires 'low', and 'high'")
-            # pd_vec = np.random.uniform(low, high, (num_resamp,int(vy.shape[1])))
-            ny = (vy - np.mean(vy))/np.std(vy)
-            pd_vec = np.random.uniform(-4, 4, (num_resamp, int(vy.shape[1])))
-        else:
-            Warning("Not a valid distribution defaulting to None")
-            pd_vec = None
-
-    elif method == None:
-        pd_vec = None
-    else:
-        Warning("Not a valid distribution, defaulting to None")
-        pd_vec = None
-
-    if pd_vec is not None:
-        kdt = KDTree(ny)
-        idx = kdt.query(pd_vec)[1]
-    else:
-        idx = None
-    
-    return idx
-
-def time_warp(neural, kinematic, snip_min_bins=30, snip_max_bins=150, min_warp=0.5, max_warp=2.0):
-    """Randomly stretches neural & kinematic data in time
-
-    Args:
-        neural (array):         (N, NumChans) array of neural data
-        kinematic (array):      (N, NumFings) array of velocities
-        snip_min_bins (int):    minimum number of bins for a random snippet
-        snip_max_bins (int):    maximum number of bins for a random snippet
-        min_warp (float):       min (slowest) warp. E.g. 0.5 means a snippet could be at 50% speed
-        max_warp (float):       max (flastest) warp. E.g. 1.5 means a snippet could be at 150% speed
-
-    Returns:
-        (neural_warp, kinematic_warp): augmented data arrays
-    """
-
-    # divide data into snippets
-    snip_list = create_snippets(neural, kinematic, snip_min_bins, snip_max_bins)
-
-    # decide how much to warp each snippet (uniform random)
-    warp_factors = np.random.uniform(min_warp, max_warp, len(snip_list))
-
-    # warp each snippet and concat together
-    #   0.5 means slower, so 200% as many samples
-    #   2.0 means faster, so 50% as many samples
-    #   k -> 1/k samples in the augmented version
-    neural_warp_list = []
-    kin_warp_list = []
-    for snip, warp in zip(snip_list, warp_factors):
-        snip_neu = snip[0]
-        snip_kin = snip[1]
-
-        # setup new time vectors
-        t_orig = np.linspace(0, 1, snip_neu.shape[0])
-        t_warp = np.linspace(0, 1, round(snip_neu.shape[0] * (1. / warp)))
-
-        # init warped data
-        snip_neu_warp = np.zeros((len(t_warp), snip_neu.shape[1]))
-        snip_kin_warp = np.zeros((len(t_warp), snip_kin.shape[1]))
-
-        # warp each neural channel
-        for chan in range(snip_neu.shape[1]):
-            snip_neu_warp[:, chan] = np.interp(t_warp, t_orig, snip_neu[:, chan])
-
-        # warp each kinematic channel
-        for chan in range(snip_kin.shape[1]):
-            snip_kin_warp[:, chan] = np.interp(t_warp, t_orig, snip_kin[:, chan])
-
-        # save the warped snippet
-        neural_warp_list.append(snip_neu_warp)
-        kin_warp_list.append(snip_kin_warp)
-
-    # return as array
-    neural_warp = np.vstack(neural_warp_list)
-    kinematic_warp = np.vstack(kin_warp_list)
-    return neural_warp, kinematic_warp
-
-def random_shift(neural, 
-                 kinematic, 
-                 snip_min_bins=30, 
-                 snip_max_bins=150, 
-                 shift_max_bins=1
-                 ):
-    """Randomly shifts y (kinematic) dimensions in time to help reduce correlation among dimensions. Each y-dimension
-    has an independent shift applied (+-shift_max_bins), with possibility for 0 shift. Applies shifts to randomly
-    selected snippets.
-
-    Args:
-        neural (ndarray):         (N, NumChans) array of neural data
-        kinematic (ndarray):      (N, NumFings) array of velocities
-        snip_min_bins (int):    minimum number of bins for a random snippet
-        snip_max_bins (int):    maximum number of bins for a random snippet
-        shift_max_bins (int):   (absolute value) maximum number of bins for time shift. E.g. 2 means up to +-2 bins.
-
-    Returns:
-        (neural_warp, kinematic_warp): augmented data ndarrays
-    """
-
-    # divide data into snippets (snippets have an extra bin at the beginning & end, to be cropped)
-    pad = shift_max_bins
-    snip_list = create_snippets(neural, kinematic, snip_min_bins, snip_max_bins, pad_bins=pad)
-
-    # decide shift amounts for each kinematic dimension, for each snippet
-    shift_amts = np.random.randint(-1*shift_max_bins, shift_max_bins, size=(kinematic.shape[1], len(snip_list)))
-
-    # apply shifts to each snippet and concat together
-    neural_shift_list = []
-    kin_shift_list = []
-    for snip, shift in zip(snip_list, shift_amts.T):
-        # shift each kinematic channel
-        #     - +1 means kinematics are shifted forward in time (delayed 1 bin)
-        #     - shift has shape (NumFings,)
-        snip_kin = snip[1]
-        snip_kin_shift = np.zeros_like(snip_kin[pad:-1*pad, :])
-        for chan in range(snip_kin.shape[1]):
-            # remove the padded bins at start & end, and apply the shift
-            end_idx = -1*pad-shift[chan] if (-1*pad-shift[chan] != 0) else snip_kin.shape[0]
-            snip_kin_shift[:, chan] = snip_kin[pad-shift[chan]:end_idx, chan]
-
-        # save the shifted snippet
-        neural_shift_list.append(snip[0][pad:-1*pad, :])    # neural remains un-shifted, just remove the padding
-        kin_shift_list.append(snip_kin_shift)
-
-    # return as array
-    neural_shift = np.vstack(neural_shift_list)
-    kinematic_shift = np.vstack(kin_shift_list)
-    return neural_shift, kinematic_shift
-
-def remove_zeros(X,
-                 Y):
-    """
-    Remove pairs of data that contains 0 in Y
-
-    Args:
-        X (ndarray): numpy array of size [N, numfeats]
-        Y (ndarray): numpy array of size [N, numfeats]
-
-    Returns:
-        no_zero_X (ndarray): numpy array of size [N, numfeats] with zero Y pairs removed
-        no_zero_X (ndarray): numpy array of size [N, numfeats] with zero Y pairs removed
-    """
-    mask = np.all(Y!=0, axis=1)
-    no_zero_X = X[mask]
-    no_zero_Y = Y[mask]
-    return no_zero_X, no_zero_Y
+import torch
+import numpy as np
+import pandas as pd
+from scipy.spatial import KDTree
+from sklearn.base import BaseEstimator
+from sklearn.preprocessing import StandardScaler
+import sys
+import warnings
+
+EPSILON = sys.float_info.epsilon
+
+# ---------------
+# --- Classes ---
+# ---------------
+
+class SequenceScaler:
+    """
+    Wrapper around StandardScaler to handle neural data of shape (n_samples, seq_len, n_features)
+    Ensures same normalization is applied across all timesteps.
+    Fits just on the last timestep of the sequence.
+    
+    X is of shape (n_samples, seq_len, n_features)
+    """
+    def __init__(self):
+        self.scaler = StandardScaler()
+        
+    def fit(self, X):
+        self.scaler.fit(X[:, :, -1])
+        return self
+    
+    def transform(self, X):
+        # loop over each timestep and apply the scaler
+        if X.ndim == 3:
+            for i in range(X.shape[2]):
+                X[:, :, i] = self.scaler.transform(X[:, :, i])
+        else:
+            X = self.scaler.transform(X)
+        return X
+    
+    def fit_transform(self, X):
+        return self.fit(X).transform(X)
+
+
+# ------------------------
+# --- Helper Functions ---
+# ------------------------
+
+def create_snippets(neural, 
+                    kinematic, 
+                    snip_min_bins=1, 
+                    snip_max_bins=5, 
+                    pad_bins=0):
+        """Divides neural and kinematic data into short time snippets (used by other augmentation functions)
+
+        Args:
+            neural (array):         (N, NumChans) array of neural data
+            kinematic (array):      (N, NumFings) array of velocities
+            snip_min_bins (int):    minimum number of bins for a random snippet
+            snip_max_bins (int):    maximum number of bins for a random snippet
+            pad_bins (int):        number of extra bins to pad the beginning&end (overlaps with neighboring snippets)
+
+        Returns:
+            snip_list: list of tuples [(neursnip1, kinsnip1), (neursnip2, kinsnip2)...]
+        """
+        # create a bunch of random snippet lengths (more than enough)
+        lengths = np.random.randint(snip_min_bins, snip_max_bins, size=round(neural.shape[0] / snip_min_bins))
+
+        # if pad bins, add zeros on the very ends
+        if pad_bins:
+            neural = np.vstack((np.zeros([pad_bins, neural.shape[1]]),
+                                neural,
+                                np.zeros([pad_bins, neural.shape[1]])))
+            kinematic = np.vstack((np.zeros([pad_bins, kinematic.shape[1]]),
+                                kinematic,
+                                np.zeros([pad_bins, kinematic.shape[1]])))
+
+        # extract snippets
+        ptr = pad_bins      # if not padding then starts at 0
+        snip_list = []
+        for length in lengths:
+            snip_list.append((neural[ptr-pad_bins:ptr+length+pad_bins, :], kinematic[ptr-pad_bins:ptr+length+pad_bins, :]))
+            ptr += length
+            if ptr >= neural.shape[0] - (length + 2*pad_bins):
+                break
+
+        return snip_list
+
+def add_noise_white(X,
+                    std):
+    """
+        Adds white noise to each channel and timepoint (independent)
+
+        Args:
+            X (ndarray): numpy array of size [N, numfeats]
+            std (float): standard deviation
+
+        Returns:
+            noise_X (ndarray): numpy array of size [N, numfeats] with noise added
+    """
+    noise = np.random.normal(loc = 0.0, scale = std, size = X.shape)
+    noise_X = X + noise
+    return noise_X
+
+def add_noise_random_walk(X,
+                          std):
+    """
+        Adds a random walk to each channel (noise is summed across time)
+        
+        Args:
+            X (ndarray): numpy array of size [N, numfeats]
+            std (float): standard deviation
+
+        Returns:
+            noise_X (ndarray): numpy array of size [N, numfeats] with noise added
+    """
+    noise = np.random.normal(loc=0.0, scale=std, size=X.shape)
+    noise = np.cumsum(noise, axis=0)
+    noise_X = X + noise
+    return noise_X
+
+def add_noise_constant(X,
+                       std,
+                       type = 'same'):
+    """
+        Bias is constant across time (i.e. the 3 conv inputs), can be different/same for each channel
+
+        Args:
+            X (ndarray): numpy array of size [N, numfeats]
+            std (float): standard deviation
+            type (string): Default 'same', options include 'different', 'same', determining whether bias is same for each channel
+
+        Returns:
+            bias_X (ndarray): numpy array of size [N, numfeats] with constant noise added
+    """
+    if(type == 'same'):
+        biases = np.full(X.shape, np.random.normal(loc=0.0, scale=std))
+    elif(type == 'different'):
+        biases = np.random.normal(loc=0.0, scale=std, size=(1, X.shape[1]))
+        biases = np.tile(biases, (X.shape[0], 1))
+    else:
+        Warning("Not a valid type, defaulting to same")
+        biases = np.full(X.shape, np.random.normal(loc=0.0, scale=std))
+
+    bias_X = X + biases
+        
+    return bias_X
+
+def add_noise_white_tensor(X,
+                    std,
+                    device='cpu'):
+    """
+        Adds white noise to each channel and timepoint (independent)
+
+        Args:
+            X (tensor): tensor of size [N, numfeats]
+            std (float): standard deviation
+            device (device): Default 'cpu', torch device
+
+        Returns:
+            noise_X (tensor): tensor of size [N, numfeats] with noise added
+    """
+    noise = torch.normal(torch.zeros_like(X), std, device=device)
+    noise_X = X + noise
+    return noise_X
+
+def add_noise_constant_tensor(X,
+                       std,
+                       type = 'same',
+                       device = 'cpu'):
+    """
+        Bias is constant across time (i.e. the 3 conv inputs), can be different/same for each channel
+
+        Args:
+            X (tensor): tensor of size [N, numfeats]
+            std (float): standard deviation
+            type (string): Default 'same', options include 'different', 'same', determining whether bias is same for each channel
+            device (device): Default 'cpu', torch device
+
+        Returns:
+            bias_X (tensor): tensor of size [N, numfeats] with constant noise added
+    """
+    if(type == 'same'):
+        biases = torch.full(X.shape, torch.normal(mean=0.0, std=std), device=device)
+    elif(type == 'different'):
+        biases = torch.normal(mean=0.0, std=std, size=(1, X.shape[1]), device=device)
+        biases = biases.repeat(X.shape[0], 1)
+    else:
+        Warning("Not a valid type, defaulting to same")
+        biases = torch.full(X.shape, torch.normal(mean=0.0, std=std), device=device)
+
+    bias_X = X + biases
+        
+    return bias_X
+
+def normalize_moving_average(X, 
+                             window,
+                             axis
+                             ):
+    """
+        Normalizes data to 0 mean 1 std using the giving window length 
+
+        Args:
+            X (ndarray): numpy array of size [N, numfeats]
+            window (int): Number of values to normalize over
+            axis (int): The axis to normalize over
+            
+        Returns:
+            normalize_X: Normalized input data
+    """
+    if(window!=0):
+        df = pd.DataFrame(X)
+        df_norm = (df - df.rolling(window, min_periods=1, axis = axis).mean()) / df.rolling(window,min_periods=1, axis = axis).std()
+        data_norm = df_norm.to_numpy()
+        data_norm[np.isnan(data_norm)] = 0      # fill NaNs with 0 (i.e. the first few bins are zero)
+    else:
+        data_norm = (X - X.mean(axis=axis, keepdims=True)) / X.std(axis=axis, keepdims=True)
+    normalize_X = data_norm
+    return normalize_X
+
+def normalize_scaler(X,
+                     normalizer):
+    """
+        Normalizes data with given sklearn scaler.
+
+        Args:
+            X (ndarray): numpy array of size [N, numfeats]
+            Normalizer (sklearn.scaler): sklearn scaler with predefined parameters (e.g. sklearn.preprocessing.StandardScaler(with_mean=True, with_std=True))
+        
+        Returns:
+            normalize_X (ndarray): Normalized input data
+    """
+    if not isinstance(normalizer, BaseEstimator):
+        raise ValueError("Not a valid sklearn scaler")
+    normalizer.fit(X)
+    normalize_X = normalizer.transform(X)
+    return normalize_X, normalizer
+
+def normalize_sequence(X):
+    """
+        Normalizes data using Sequence Scaler,
+
+        Args:
+            X (ndarray): numpy array of size [N, numfeats]
+        
+        Returns:
+            normalize_X: Normalized input data
+    """
+    scaler = SequenceScaler()
+    normalize_X = scaler.fit_transform(X)
+    return normalize_X, scaler
+
+# ----------------------
+# --- Util Functions ---
+# ----------------------
+
+def add_time_history_2D(X,
+                        Y,
+                        num_bins = 0,
+                        padding = None
+                        ):
+    """
+        Takes in neural data X and behavior Y and returns two "adjusted" neural data and behavior matrices
+        based on the optional params. The number of historical bins of neural data can be set.
+        Returns the adjusted matrices in 2D form, it has the history appended as extra columns [1, neu*hist+1].
+
+        Args:
+            X (ndarray): The neural data, which should be [t, neu] in size, where t is the numebr of smaples and neu is the number
+                    of neurons.
+            Y (ndarray): The behavioral data, which should be [t, dim] in size, where t is the number of samples and dim is the
+                    number of states.
+            num_bins (int, optional): Default 0. The number of bins to append to each sample of neural data from the previous 'hist' bins.
+                    padding (string): Default None, disabled. This fills previous neural data with values before the experiment began. A single
+                    scalar wil fill all previous neural data with that value. Otherwise, a [1,neu] ndarray equal to the first
+                    dimension of X (# of neurons) should represent the value to fill for each channel.
+
+        Returns:
+            adjX (ndarray): The adjusted neural data.
+            adjY (ndarray): The adjusted behavioral data.
+    """
+    nNeu = X.shape[1]
+    if padding is not None:
+        if isinstance(padding, np.ndarray):
+            Xadd = np.tile(padding, num_bins)
+            Yadd = np.zeros((num_bins, Y.shape[1]))
+        else:
+            Xadd = np.ones((num_bins, nNeu))*padding
+            Yadd = np.zeros((num_bins, Y.shape[1]))
+        X = np.concatenate((Xadd, X))
+        Y = np.concatenate((Yadd, Y))
+
+    #reshape data to include historical bins
+    adjX = np.zeros((X.shape[0]-num_bins, nNeu, num_bins+1))
+    for h in range(num_bins+1):
+        adjX[:,:,h] = X[h:X.shape[0]-num_bins+h,:]
+    adjY = Y[num_bins:,:]
+
+    adjX = adjX.reshape(adjX.shape[0],-1)
+
+    return adjX, adjY
+
+def add_time_history_3D(X,
+                        Y,
+                        num_bins = 0,
+                        padding = None
+                        ):
+    """
+        Takes in neural data X and behavior Y and returns two "adjusted" neural data and behavior matrices
+        based on the optional params. The number of historical bins of neural data can be set.
+        Returns the adjusted matrices in 3D form, it has history as a third dimension [1, neu, hist+1].
+
+        Args:
+            X (ndarray): The neural data, which should be [t, neu] in size, where t is the numebr of smaples and neu is the number
+                    of neurons.
+            Y (ndarray): The behavioral data, which should be [t, dim] in size, where t is the number of samples and dim is the
+                    number of states.
+            num_bins (int, optional): Default 0. The number of bins to append to each sample of neural data from the previous 'hist' bins.
+                    padding (string): Default None, disabled. This fills previous neural data with values before the experiment began. A single
+                    scalar wil fill all previous neural data with that value. Otherwise, a [1,neu] ndarray equal to the first
+                    dimension of X (# of neurons) should represent the value to fill for each channel.
+
+        Returns:
+            adjX (ndarray): The adjusted neural data.
+            adjY (ndarray): The adjusted behavioral data.
+    """
+    nNeu = X.shape[1]
+    if padding is not None:
+        if isinstance(padding, np.ndarray):
+            Xadd = np.tile(padding, num_bins)
+            Yadd = np.zeros((num_bins, Y.shape[1]))
+        else:
+            Xadd = np.ones((num_bins, nNeu))*padding
+            Yadd = np.zeros((num_bins, Y.shape[1]))
+        X = np.concatenate((Xadd, X))
+        Y = np.concatenate((Yadd, Y))
+
+    #reshape data to include historical bins
+    adjX = np.zeros((X.shape[0]-num_bins, nNeu, num_bins+1))
+    for h in range(num_bins+1):
+        adjX[:,:,h] = X[h:X.shape[0]-num_bins+h,:]
+    adjY = Y[num_bins:,:]
+
+    return adjX, adjY
+
+def add_lag(X,
+            Y,
+            lag = 0
+            ):
+    """
+        Takes in neural data X and behavior Y and returns two "adjusted" neural data and behavior matrices
+        based on the optional params. The amount of lag between neural data and behavior can be set in units.
+
+        Args:
+            X (ndarray): The neural data, which should be [t, neu] in size, where t is the numebr of smaples and neu is the number
+                    of neurons.
+            Y (ndarray): The behavioral data, which should be [t, dim] in size, where t is the number of samples and dim is the
+                    number of states.
+            lag (int, optional): Defaults to 0. The number of bins to lag the neural data relative to the behavioral data. For example,
+                    add_lag(X,Y, lag=1) will return X[0:-1] for adjX and Y[1:] for adjY.
+
+        Returns:
+            adjX (ndarray): The adjusted neural data.
+            adjY (ndarray): The adjusted behavioral data.
+    """
+    adjX = X[0:-lag,:]
+    adjY = Y[lag:,:]
+    
+    return adjX, adjY
+
+def add_noise(X,
+              method,
+              std,
+              type = None,
+              device = 'cpu'):
+    """
+        Add noise with method provided.
+        N.B. Outputs from pytorch tensor version and numpy ndarray version will be different, even with the same seed.
+
+        Args:
+            X (ndarray/tensor): numpy array/pytorch tensor of size [N, numfeats], N.B. random_walk cannot be performed on pytorch tensor
+            method (string): method of adding the noise, options include 'white', 'random_walk', and 'constant'.
+            std (float): standard deviation
+            type (string): Default None, only for 'constant' method, options include 'different', 'same', determining whether bias is same for each channel
+            device (string): Default 'cpu', only for pytorch tensor inputs.
+
+        Returns:
+            noise_X (ndarray.tensor): numpy array/pytorch tensor of size [N, numfeats] with noise added
+    """
+    if isinstance(X, np.ndarray):
+        if(method == 'white'):
+            noise_X = add_noise_white(X,std)
+        elif(method == 'random_walk'):
+            noise_X = add_noise_random_walk(X,std)
+        elif(method == 'constant'):
+            noise_X = add_noise_constant(X,std,type)
+        else:
+            Warning("Not a valid method, defaulting to white")
+            noise_X = add_noise_white(X,std)
+        return noise_X
+    elif isinstance(X, torch.Tensor):
+        if(method == 'white'):
+            noise_X = add_noise_white_tensor(X,std,device)
+        elif(method == 'constant'):
+            noise_X = add_noise_constant_tensor(X,std,type,device)
+        else:
+            Warning("Not a valid method, defaulting to white")
+            noise_X = add_noise_white_tensor(X,std,device)
+        return noise_X
+    else:
+        raise TypeError("X must be a np.ndarray or a torch.Tensor.")
+
+def normalize(X, 
+              method = 'moving_average',
+              **kwargs
+              ):
+    """
+        Wrapper function for different normalization methods
+
+        Args:
+            X (ndarray): numpy array of size [N, numfeats]
+            method (string): Method to use for normalization. Options includes 'moving_average', 'sklearn', 'sequence_scaler'.
+            **kwargs: additional parameters. For moving average, it includes 'win_size', and 'axis'. For sklearn, it includes 'normalizer'. N.B. Normalizer should contain predefined parameters (e.g. sklearn.preprocessing.StandardScaler(with_mean=True, with_std=True))
+
+        Returns:
+            normalize_X (ndarray): Normalized input data
+            normalizer (sklearn.scaler): Sklearn normalizer, none if method is moving average
+    """
+
+    if(method == "moving_average"):
+        win_size = kwargs.get('win_size')
+        axis = kwargs.get('axis')
+        if win_size is None or axis is None:
+            raise ValueError("moving_average method requires 'win_size' and 'axis'")
+        normalize_X = normalize_moving_average(X, win_size, axis)
+        return normalize_X, None
+    elif(method == "sklearn"):
+        normalizer = kwargs.get('normalizer')
+        if normalizer is None:
+            raise ValueError("sklearn method requires 'normalizer'")
+        normalize_X, normalizer = normalize_scaler(X, normalizer)
+        return normalize_X, normalizer
+    elif(method == "sequence_scaler"):
+        normalize_X, normalizer = normalize_sequence(X)
+        return normalize_X, normalizer
+
+def resample(Y,
+             num_resamp_floor = 2e4,
+             method = None,
+             start = None,
+             end = None,
+             **kwargs
+             ):
+    """
+        Resample data to most closely match a specified distribution (tri, gauss, uni)
+
+        Args:
+            Y (ndarray): numpy array of size [N, numfeats]
+            num_resamp_floor (int): Default 2e4 (as PyBMI code), minimum number of samples resampled
+            start (int): Default None (not slicing), starting index for the resampling dimension 
+            end (int): Default None (not slicing), ending index for the resampling dimension 
+            method (string): Default None, Target distribution for resampling, current options: 'std_gauss', 'gauss', 'tri', 'uni', None
+            **kwargs: Additional args for parameters of distribution. ('mean', 'std' for gauss)
+
+        Returns:
+            idx (ndarray): Resampling indices for given distribution (None if method = None)
+    """
+    num_resamp = int(np.max((num_resamp_floor,Y.shape[0])))
+
+    vy = Y[:,start:end] #pull off velocities
+        # N.B. In the original code the slicing should correspond to start = int(Y.shape[1] / 2), end = None
+    
+
+    if isinstance(method, str):
+        if method == 'std_gauss':
+            ny = (vy - np.mean(vy))/np.std(vy)
+            pd_vec = 2*np.random.randn(num_resamp,int(vy.shape[1]))
+        elif method == 'gauss':
+            # this method specifies specific parameters of gaussian (rather than a standard gaussian)
+            mean = kwargs.get('mean')
+            std = kwargs.get('std')
+            ny = vy
+            if mean is None or std is None:
+                raise ValueError("gauss method requires 'mean', and 'std'")
+            pd_vec = np.random.normal(mean, std, (num_resamp,int(vy.shape[1])))
+        elif method == 'tri':
+            # left = kwargs.get('left')
+            # mode = kwargs.get('mode')
+            # right = kwargs.get('right')
+            # if left is None or mode is None or right is None:
+            #     raise ValueError("tri method requires 'left', 'mode', and 'right'")
+            # pd_vec = np.random.triangular(left, mode,right, (num_resamp,int(vy.shape[1])))
+            ny = (vy - np.mean(vy))/np.std(vy)
+            np.random.triangular(-4, 0, 4, (num_resamp, int(vy.shape[1])))
+        elif method == 'uni':
+            # low = kwargs.get('low')
+            # high = kwargs.get('high')
+            
+            # if low is None or high is None: 
+            #     raise ValueError("uni method requires 'low', and 'high'")
+            # pd_vec = np.random.uniform(low, high, (num_resamp,int(vy.shape[1])))
+            ny = (vy - np.mean(vy))/np.std(vy)
+            pd_vec = np.random.uniform(-4, 4, (num_resamp, int(vy.shape[1])))
+        else:
+            Warning("Not a valid distribution defaulting to None")
+            pd_vec = None
+
+    elif method == None:
+        pd_vec = None
+    else:
+        Warning("Not a valid distribution, defaulting to None")
+        pd_vec = None
+
+    if pd_vec is not None:
+        kdt = KDTree(ny)
+        idx = kdt.query(pd_vec)[1]
+    else:
+        idx = None
+    
+    return idx
+
+def time_warp(neural, kinematic, snip_min_bins=30, snip_max_bins=150, min_warp=0.5, max_warp=2.0):
+    """Randomly stretches neural & kinematic data in time
+
+    Args:
+        neural (array):         (N, NumChans) array of neural data
+        kinematic (array):      (N, NumFings) array of velocities
+        snip_min_bins (int):    minimum number of bins for a random snippet
+        snip_max_bins (int):    maximum number of bins for a random snippet
+        min_warp (float):       min (slowest) warp. E.g. 0.5 means a snippet could be at 50% speed
+        max_warp (float):       max (flastest) warp. E.g. 1.5 means a snippet could be at 150% speed
+
+    Returns:
+        (neural_warp, kinematic_warp): augmented data arrays
+    """
+
+    # divide data into snippets
+    snip_list = create_snippets(neural, kinematic, snip_min_bins, snip_max_bins)
+
+    # decide how much to warp each snippet (uniform random)
+    warp_factors = np.random.uniform(min_warp, max_warp, len(snip_list))
+
+    # warp each snippet and concat together
+    #   0.5 means slower, so 200% as many samples
+    #   2.0 means faster, so 50% as many samples
+    #   k -> 1/k samples in the augmented version
+    neural_warp_list = []
+    kin_warp_list = []
+    for snip, warp in zip(snip_list, warp_factors):
+        snip_neu = snip[0]
+        snip_kin = snip[1]
+
+        # setup new time vectors
+        t_orig = np.linspace(0, 1, snip_neu.shape[0])
+        t_warp = np.linspace(0, 1, round(snip_neu.shape[0] * (1. / warp)))
+
+        # init warped data
+        snip_neu_warp = np.zeros((len(t_warp), snip_neu.shape[1]))
+        snip_kin_warp = np.zeros((len(t_warp), snip_kin.shape[1]))
+
+        # warp each neural channel
+        for chan in range(snip_neu.shape[1]):
+            snip_neu_warp[:, chan] = np.interp(t_warp, t_orig, snip_neu[:, chan])
+
+        # warp each kinematic channel
+        for chan in range(snip_kin.shape[1]):
+            snip_kin_warp[:, chan] = np.interp(t_warp, t_orig, snip_kin[:, chan])
+
+        # save the warped snippet
+        neural_warp_list.append(snip_neu_warp)
+        kin_warp_list.append(snip_kin_warp)
+
+    # return as array
+    neural_warp = np.vstack(neural_warp_list)
+    kinematic_warp = np.vstack(kin_warp_list)
+    return neural_warp, kinematic_warp
+
+def random_shift(neural, 
+                 kinematic, 
+                 snip_min_bins=30, 
+                 snip_max_bins=150, 
+                 shift_max_bins=1
+                 ):
+    """Randomly shifts y (kinematic) dimensions in time to help reduce correlation among dimensions. Each y-dimension
+    has an independent shift applied (+-shift_max_bins), with possibility for 0 shift. Applies shifts to randomly
+    selected snippets.
+
+    Args:
+        neural (ndarray):         (N, NumChans) array of neural data
+        kinematic (ndarray):      (N, NumFings) array of velocities
+        snip_min_bins (int):    minimum number of bins for a random snippet
+        snip_max_bins (int):    maximum number of bins for a random snippet
+        shift_max_bins (int):   (absolute value) maximum number of bins for time shift. E.g. 2 means up to +-2 bins.
+
+    Returns:
+        (neural_warp, kinematic_warp): augmented data ndarrays
+    """
+
+    # divide data into snippets (snippets have an extra bin at the beginning & end, to be cropped)
+    pad = shift_max_bins
+    snip_list = create_snippets(neural, kinematic, snip_min_bins, snip_max_bins, pad_bins=pad)
+
+    # decide shift amounts for each kinematic dimension, for each snippet
+    shift_amts = np.random.randint(-1*shift_max_bins, shift_max_bins, size=(kinematic.shape[1], len(snip_list)))
+
+    # apply shifts to each snippet and concat together
+    neural_shift_list = []
+    kin_shift_list = []
+    for snip, shift in zip(snip_list, shift_amts.T):
+        # shift each kinematic channel
+        #     - +1 means kinematics are shifted forward in time (delayed 1 bin)
+        #     - shift has shape (NumFings,)
+        snip_kin = snip[1]
+        snip_kin_shift = np.zeros_like(snip_kin[pad:-1*pad, :])
+        for chan in range(snip_kin.shape[1]):
+            # remove the padded bins at start & end, and apply the shift
+            end_idx = -1*pad-shift[chan] if (-1*pad-shift[chan] != 0) else snip_kin.shape[0]
+            snip_kin_shift[:, chan] = snip_kin[pad-shift[chan]:end_idx, chan]
+
+        # save the shifted snippet
+        neural_shift_list.append(snip[0][pad:-1*pad, :])    # neural remains un-shifted, just remove the padding
+        kin_shift_list.append(snip_kin_shift)
+
+    # return as array
+    neural_shift = np.vstack(neural_shift_list)
+    kinematic_shift = np.vstack(kin_shift_list)
+    return neural_shift, kinematic_shift
+
+def remove_zeros(X,
+                 Y):
+    """
+    Remove pairs of data that contains 0 in Y
+
+    Args:
+        X (ndarray): numpy array of size [N, numfeats]
+        Y (ndarray): numpy array of size [N, numfeats]
+
+    Returns:
+        no_zero_X (ndarray): numpy array of size [N, numfeats] with zero Y pairs removed
+        no_zero_X (ndarray): numpy array of size [N, numfeats] with zero Y pairs removed
+    """
+    mask = np.all(Y!=0, axis=1)
+    no_zero_X = X[mask]
+    no_zero_Y = Y[mask]
+    return no_zero_X, no_zero_Y