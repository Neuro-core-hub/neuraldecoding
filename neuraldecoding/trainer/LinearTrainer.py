import hydra
from omegaconf import DictConfig
import numpy as np
import torch
from torch.optim import Optimizer
from torch.optim.lr_scheduler import _LRScheduler
from torch.utils.data import Dataset, DataLoader
from torch.utils.data import DataLoader, TensorDataset
from neuraldecoding.utils import data_split_trial, load_one_nwb
from neuraldecoding.model.Model import Model
from neuraldecoding.trainer.Trainer import Trainer
import neuraldecoding.model.linear_models
from neuraldecoding.model.linear_models import LinearRegression, RidgeRegression, KalmanFilter
from neuraldecoding.dataset import Dataset
from neuraldecoding.preprocessing import Preprocessing
import os
import pickle
import matplotlib.pyplot as plt

class LinearTrainer(Trainer):
<<<<<<< HEAD
    def __init__(self, preprocessor, config, data_path):
        super().__init__()
        self.model = self.create_model(config.model)
        self.preprocessor = preprocessor
        self.data_path = data_path
        self.train_X, self.train_Y = self.load_data()

    def load_data(self): # TODO, finalize this when dataset is merged to main
        if not os.path.exists(self.data_path):
            raise FileNotFoundError(f"Data path does not exist: {self.data_path}")
        """Assuming data is dictionary output of one NWB file, change later"""
        data = load_one_nwb(self.data_path)
        # with open(self.data_path, "rb") as f:
        #     data = pickle.load(f)
        # (train_X, train_Y), (valid_X, valid_Y) = data_split_trial(data['sbp'], data['finger_kinematics'], data['trial_index'], self.split_ratio, self.split_seed)
        # return train_X, train_Y, valid_X, valid_Y
        train_X, _, train_Y,_ = self.preprocessor.preprocess_pipeline(data, params={'is_train': True})
        return train_X, train_Y
    
=======
    def __init__(self, preprocessor: Preprocessing, config: DictConfig, dataset = None):
        super().__init__(config)
        self.model = self.create_model(self.cfg.model)
        self.preprocessor = preprocessor
        if dataset is not None:
            self.data_dict = self.load_data(dataset)
        #setting dummy num epochs to print stuff
        self.num_epochs = 1

    def load_data(self, dataset):
        result = self.preprocessor.preprocess_pipeline(dataset, params={'is_train': True})
        self.train_X = result['X_train']
        self.train_Y = result['Y_train']
        self.valid_X = result['X_val']
        self.valid_Y = result['Y_val']

>>>>>>> 75fda6bb
    def create_model(self, config):
        """Creates and returns a loss function based on the configuration."""
        model_class = getattr(neuraldecoding.model.linear_models, config.type)
        model = model_class(config.params)
        return model
    
    def train_model(self, plot_results = False):
        if self.cfg.model.params.get("is_refit", False):
            if self.cfg.model.params.get("prev_model_path", None) is None:
                raise ValueError("model.params.prev_model_path is not set in config. Necessary for refit training.")
            else:
                # Load the model first
                self.model.load_model(fpath=self.cfg.model.params.prev_model_path)
        self.model.train_step((self.train_X, self.train_Y))
        # Validate model
        self.validate_model(plot_results)
        print("Model trained, metrics:")
        self.save_print_log()
        return self.model, self.logger
    
    def validate_model(self, plot_results = False):
        train_prediction = self.model(self.train_X)
        valid_prediction = self.model(self.valid_X)
        for metric in self.metrics:
            metric_method = getattr(neuraldecoding.utils.eval_metrics, metric)
            self.logger[metric]['train'].append(metric_method(train_prediction, self.train_Y))
            self.logger[metric]['valid'].append(metric_method(valid_prediction, self.valid_Y))

<|MERGE_RESOLUTION|>--- conflicted
+++ resolved
@@ -1,86 +1,64 @@
-import hydra
-from omegaconf import DictConfig
-import numpy as np
-import torch
-from torch.optim import Optimizer
-from torch.optim.lr_scheduler import _LRScheduler
-from torch.utils.data import Dataset, DataLoader
-from torch.utils.data import DataLoader, TensorDataset
-from neuraldecoding.utils import data_split_trial, load_one_nwb
-from neuraldecoding.model.Model import Model
-from neuraldecoding.trainer.Trainer import Trainer
-import neuraldecoding.model.linear_models
-from neuraldecoding.model.linear_models import LinearRegression, RidgeRegression, KalmanFilter
-from neuraldecoding.dataset import Dataset
-from neuraldecoding.preprocessing import Preprocessing
-import os
-import pickle
-import matplotlib.pyplot as plt
-
-class LinearTrainer(Trainer):
-<<<<<<< HEAD
-    def __init__(self, preprocessor, config, data_path):
-        super().__init__()
-        self.model = self.create_model(config.model)
-        self.preprocessor = preprocessor
-        self.data_path = data_path
-        self.train_X, self.train_Y = self.load_data()
-
-    def load_data(self): # TODO, finalize this when dataset is merged to main
-        if not os.path.exists(self.data_path):
-            raise FileNotFoundError(f"Data path does not exist: {self.data_path}")
-        """Assuming data is dictionary output of one NWB file, change later"""
-        data = load_one_nwb(self.data_path)
-        # with open(self.data_path, "rb") as f:
-        #     data = pickle.load(f)
-        # (train_X, train_Y), (valid_X, valid_Y) = data_split_trial(data['sbp'], data['finger_kinematics'], data['trial_index'], self.split_ratio, self.split_seed)
-        # return train_X, train_Y, valid_X, valid_Y
-        train_X, _, train_Y,_ = self.preprocessor.preprocess_pipeline(data, params={'is_train': True})
-        return train_X, train_Y
-    
-=======
-    def __init__(self, preprocessor: Preprocessing, config: DictConfig, dataset = None):
-        super().__init__(config)
-        self.model = self.create_model(self.cfg.model)
-        self.preprocessor = preprocessor
-        if dataset is not None:
-            self.data_dict = self.load_data(dataset)
-        #setting dummy num epochs to print stuff
-        self.num_epochs = 1
-
-    def load_data(self, dataset):
-        result = self.preprocessor.preprocess_pipeline(dataset, params={'is_train': True})
-        self.train_X = result['X_train']
-        self.train_Y = result['Y_train']
-        self.valid_X = result['X_val']
-        self.valid_Y = result['Y_val']
-
->>>>>>> 75fda6bb
-    def create_model(self, config):
-        """Creates and returns a loss function based on the configuration."""
-        model_class = getattr(neuraldecoding.model.linear_models, config.type)
-        model = model_class(config.params)
-        return model
-    
-    def train_model(self, plot_results = False):
-        if self.cfg.model.params.get("is_refit", False):
-            if self.cfg.model.params.get("prev_model_path", None) is None:
-                raise ValueError("model.params.prev_model_path is not set in config. Necessary for refit training.")
-            else:
-                # Load the model first
-                self.model.load_model(fpath=self.cfg.model.params.prev_model_path)
-        self.model.train_step((self.train_X, self.train_Y))
-        # Validate model
-        self.validate_model(plot_results)
-        print("Model trained, metrics:")
-        self.save_print_log()
-        return self.model, self.logger
-    
-    def validate_model(self, plot_results = False):
-        train_prediction = self.model(self.train_X)
-        valid_prediction = self.model(self.valid_X)
-        for metric in self.metrics:
-            metric_method = getattr(neuraldecoding.utils.eval_metrics, metric)
-            self.logger[metric]['train'].append(metric_method(train_prediction, self.train_Y))
-            self.logger[metric]['valid'].append(metric_method(valid_prediction, self.valid_Y))
-
+import hydra
+from omegaconf import DictConfig
+import numpy as np
+import torch
+from torch.optim import Optimizer
+from torch.optim.lr_scheduler import _LRScheduler
+from torch.utils.data import Dataset, DataLoader
+from torch.utils.data import DataLoader, TensorDataset
+from neuraldecoding.utils import data_split_trial, load_one_nwb
+from neuraldecoding.model.Model import Model
+from neuraldecoding.trainer.Trainer import Trainer
+import neuraldecoding.model.linear_models
+from neuraldecoding.model.linear_models import LinearRegression, RidgeRegression, KalmanFilter
+from neuraldecoding.dataset import Dataset
+from neuraldecoding.preprocessing import Preprocessing
+import os
+import pickle
+import matplotlib.pyplot as plt
+
+class LinearTrainer(Trainer):
+    def __init__(self, preprocessor: Preprocessing, config: DictConfig, dataset = None):
+        super().__init__(config)
+        self.model = self.create_model(self.cfg.model)
+        self.preprocessor = preprocessor
+        if dataset is not None:
+            self.data_dict = self.load_data(dataset)
+        #setting dummy num epochs to print stuff
+        self.num_epochs = 1
+
+    def load_data(self, dataset):
+        result = self.preprocessor.preprocess_pipeline(dataset, params={'is_train': True})
+        self.train_X = result['X_train']
+        self.train_Y = result['Y_train']
+        self.valid_X = result['X_val']
+        self.valid_Y = result['Y_val']
+
+    def create_model(self, config):
+        """Creates and returns a loss function based on the configuration."""
+        model_class = getattr(neuraldecoding.model.linear_models, config.type)
+        model = model_class(config.params)
+        return model
+    
+    def train_model(self, plot_results = False):
+        if self.cfg.model.params.get("is_refit", False):
+            if self.cfg.model.params.get("prev_model_path", None) is None:
+                raise ValueError("model.params.prev_model_path is not set in config. Necessary for refit training.")
+            else:
+                # Load the model first
+                self.model.load_model(fpath=self.cfg.model.params.prev_model_path)
+        self.model.train_step((self.train_X, self.train_Y))
+        # Validate model
+        self.validate_model(plot_results)
+        print("Model trained, metrics:")
+        self.save_print_log()
+        return self.model, self.logger
+    
+    def validate_model(self, plot_results = False):
+        train_prediction = self.model(self.train_X)
+        valid_prediction = self.model(self.valid_X)
+        for metric in self.metrics:
+            metric_method = getattr(neuraldecoding.utils.eval_metrics, metric)
+            self.logger[metric]['train'].append(metric_method(train_prediction, self.train_Y))
+            self.logger[metric]['valid'].append(metric_method(valid_prediction, self.valid_Y))
+