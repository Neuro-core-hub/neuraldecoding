<<<<<<< HEAD
import numpy as np
from scipy import signal
import matplotlib.pyplot as plt

class GenericFilter:
    def __init__(self, filter_type: str, cutoff_freq: list, order: int, fs: float = 1.0, 
                 btype: str = 'lowpass', use_sos: bool = True, **filter_kwargs):
        """
        Initialize a generic filter.
        
        Parameters:
            filter_type (str): Type of filter ('butterworth', 'chebyshev1', 'chebyshev2', 'bessel', 'elliptic')
            cutoff_freq (list): List of cutoff frequencies in Hz
                - For lowpass/highpass: [freq]
                - For bandpass/bandstop: [low_freq, high_freq]
            order (int): Filter order
            fs (float): Sampling frequency in Hz (default 1.0)
            btype (str): Band type: 'lowpass', 'highpass', 'bandpass', or 'bandstop'
            use_sos (bool): Use second-order sections for filter implementation (more stable for high-order filters)
            **filter_kwargs: Additional filter-specific parameters:
                - rp: maximum ripple in the passband (dB) (for Chebyshev I and elliptic)
                - rs: minimum attenuation in the stopband (dB) (for Chebyshev II and elliptic)
                - analog: design an analog filter (default: False)
        """
        self.filter_type = filter_type.lower()
        self.cutoff_freq = cutoff_freq
        self.order = order
        self.fs = fs
        self.btype = btype
        self.use_sos = use_sos
        self.filter_kwargs = filter_kwargs
        
        self.normalized_freq = [f / (self.fs / 2) for f in self.cutoff_freq]
        
        # Default filter coefficients
        self.b, self.a = None, None
        self.sos = None
        
        # Design the filter
        self._design_filter()

    def _design_filter(self):
        """
        Design the filter based on specified parameters.
        """
        if self.btype in ['lowpass', 'highpass'] and len(self.cutoff_freq) != 1:
            raise ValueError(f"{self.btype} filter requires exactly one cutoff frequency")
        
        if self.btype in ['bandpass', 'bandstop'] and len(self.cutoff_freq) != 2:
            raise ValueError(f"{self.btype} filter requires exactly two cutoff frequencies")
        
        # Get normalized frequency/frequencies
        Wn = self.normalized_freq[0] if len(self.normalized_freq) == 1 else self.normalized_freq
        
        # Extract common filter kwargs
        analog = self.filter_kwargs.get('analog', False)
        output = 'sos' if self.use_sos else 'ba'
        
        # Design filter based on type
        if self.filter_type == "butterworth":
            if self.use_sos:
                self.sos = signal.butter(self.order, Wn, btype=self.btype, analog=analog, output='sos')
            else:
                self.b, self.a = signal.butter(self.order, Wn, btype=self.btype, analog=analog, output='ba')
                
        elif self.filter_type == "chebyshev1":
            rp = self.filter_kwargs.get('rp', 0.5)  # Default passband ripple
            if self.use_sos:
                self.sos = signal.cheby1(self.order, rp, Wn, btype=self.btype, analog=analog, output='sos')
            else:
                self.b, self.a = signal.cheby1(self.order, rp, Wn, btype=self.btype, analog=analog, output='ba')
                
        elif self.filter_type == "chebyshev2":
            rs = self.filter_kwargs.get('rs', 40)  # Default stopband attenuation
            if self.use_sos:
                self.sos = signal.cheby2(self.order, rs, Wn, btype=self.btype, analog=analog, output='sos')
            else:
                self.b, self.a = signal.cheby2(self.order, rs, Wn, btype=self.btype, analog=analog, output='ba')
                
        elif self.filter_type == "bessel":
            norm = self.filter_kwargs.get('norm', 'phase')  # Default normalization
            if self.use_sos:
                self.sos = signal.bessel(self.order, Wn, btype=self.btype, analog=analog, output='sos', norm=norm)
            else:
                self.b, self.a = signal.bessel(self.order, Wn, btype=self.btype, analog=analog, output='ba', norm=norm)
                
        elif self.filter_type == "elliptic":
            rp = self.filter_kwargs.get('rp', 0.5)  # Default passband ripple
            rs = self.filter_kwargs.get('rs', 40)   # Default stopband attenuation
            if self.use_sos:
                self.sos = signal.ellip(self.order, rp, rs, Wn, btype=self.btype, analog=analog, output='sos')
            else:
                self.b, self.a = signal.ellip(self.order, rp, rs, Wn, btype=self.btype, analog=analog, output='ba')
                
        else:
            raise ValueError(f"Filter type {self.filter_type} not supported")

    def filter(self, data: np.ndarray, axis: int = 0) -> np.ndarray:
        """
        Apply causal filtering to input data.
        
        Parameters:
            data (np.ndarray): Input data to be filtered
            axis (int): The axis along which to apply the filter (default 0)
            
        Returns:
            np.ndarray: Filtered data
        """
        if self.use_sos:
            return signal.sosfilt(self.sos, data, axis=axis)
        else:
            return signal.lfilter(self.b, self.a, data, axis=axis)
    
    def filtfilt(self, data: np.ndarray, axis: int = 0) -> np.ndarray:
        """
        Apply non-causal, zero-phase filtering to input data.
        
        Parameters:
            data (np.ndarray): Input data to be filtered
            axis (int): The axis along which to apply the filter (default 0)
            
        Returns:
            np.ndarray: Filtered data with zero phase distortion
        """
        if self.use_sos:
            return signal.sosfiltfilt(self.sos, data, axis=axis)
        else:
            return signal.filtfilt(self.b, self.a, data, axis=axis)
    
    def apply(self, data: np.ndarray, causal: bool = True, axis: int = 0) -> np.ndarray:
        """
        Apply filtering to the data.
        
        Parameters:
            data (np.ndarray): Input data to be filtered
            causal (bool): Whether to use causal filtering (True) or non-causal filtering (False)
            axis (int): The axis along which to apply the filter (default 0)
            
        Returns:
            np.ndarray: Filtered data
        """
        if causal:
            return self.filter(data, axis=axis)
        else:
            return self.filtfilt(data, axis=axis)
    
    def get_frequency_response(self, n_points: int = 1000) -> tuple:
        """
        Calculate the frequency response of the filter.
        
        Parameters:
            n_points (int): Number of frequency points to calculate
            
        Returns:
            tuple: (frequencies, response magnitude in dB)
        """
        w, h = signal.freqz(self.b, self.a, worN=n_points) if not self.use_sos else signal.sosfreqz(self.sos, worN=n_points)
        freq = w * self.fs / (2 * np.pi)
        magnitude_db = 20 * np.log10(abs(h))
        return freq, magnitude_db


# Example usage
if __name__ == "__main__":
    print("Hello, world!")
    # Generate sample data: a signal with multiple frequency components
    fs = 1000  # Sampling frequency (Hz)
    t = np.linspace(0, 1, fs, endpoint=False)  # 1 second of data
    
    # Create a signal with components at 5 Hz, 50 Hz, and 200 Hz
    signal_clean = np.sin(2 * np.pi * 5 * t) + 0.5 * np.sin(2 * np.pi * 50 * t) + 0.2 * np.sin(2 * np.pi * 200 * t)
    
    # Add noise
    np.random.seed(42)
    noise = np.random.normal(0, 0.1, len(t))
    signal_noisy = signal_clean + noise
    
    # Create a lowpass Butterworth filter to remove high frequencies
    lowpass_filter = GenericFilter(
        filter_type="butterworth",
        cutoff_freq=[30],  # 30 Hz cutoff
        order=4,
        fs=fs,
        btype="lowpass"
    )
    
    # Apply causal filtering (introduces phase lag)
    filtered_causal = lowpass_filter.filter(signal_noisy)
    
    # Apply non-causal filtering (zero phase distortion)
    filtered_noncausal = lowpass_filter.filtfilt(signal_noisy)
    
    # Create a bandpass filter to isolate the 50 Hz component
    bandpass_filter = GenericFilter(
        filter_type="butterworth",
        cutoff_freq=[40, 60],  # 40-60 Hz bandpass
        order=4,
        fs=fs,
        btype="bandpass"
    )
    
    # Apply the bandpass filter using the apply method
    filtered_bandpass = bandpass_filter.apply(signal_noisy, causal=False)
    
    # Plot the results
    plt.figure(figsize=(12, 8))
    
    plt.subplot(3, 1, 1)
    plt.plot(t, signal_clean, label='Original Signal')
    plt.title('Original Signal')
    plt.legend()
    
    plt.subplot(3, 1, 2)
    plt.plot(t, signal_noisy, label='Noisy Signal')
    plt.title('Noisy Signal')
    plt.legend()

    plt.subplot(3, 1, 3)
    plt.plot(t, filtered_causal, label='Causal Filter')
    plt.plot(t, filtered_noncausal, label='Non-Causal Filter')
    plt.title('Filtered Signals')
    plt.legend()
    
    plt.tight_layout()
    plt.show()
=======
import numpy as np
from scipy import signal
import matplotlib.pyplot as plt

class GenericFilter:
    def __init__(self, filter_type: str, cutoff_freq: list, order: int, fs: float = 1.0, 
                 btype: str = 'lowpass', use_sos: bool = True, **filter_kwargs):
        """
        Initialize a generic filter.
        
        Parameters:
            filter_type (str): Type of filter ('butterworth', 'chebyshev1', 'chebyshev2', 'bessel', 'elliptic')
            cutoff_freq (list): List of cutoff frequencies in Hz
                - For lowpass/highpass: [freq]
                - For bandpass/bandstop: [low_freq, high_freq]
            order (int): Filter order
            fs (float): Sampling frequency in Hz (default 1.0)
            btype (str): Band type: 'lowpass', 'highpass', 'bandpass', or 'bandstop'
            use_sos (bool): Use second-order sections for filter implementation (more stable for high-order filters)
            **filter_kwargs: Additional filter-specific parameters:
                - rp: maximum ripple in the passband (dB) (for Chebyshev I and elliptic)
                - rs: minimum attenuation in the stopband (dB) (for Chebyshev II and elliptic)
                - analog: design an analog filter (default: False)
        """
        self.filter_type = filter_type.lower()
        self.cutoff_freq = cutoff_freq
        self.order = order
        self.fs = fs
        self.btype = btype
        self.use_sos = use_sos
        self.filter_kwargs = filter_kwargs
        
        self.normalized_freq = [f / (self.fs / 2) for f in self.cutoff_freq]
        
        # Default filter coefficients
        self.b, self.a = None, None
        self.sos = None
        
        # Design the filter
        self._design_filter()

    def _design_filter(self):
        """
        Design the filter based on specified parameters.
        """
        if self.btype in ['lowpass', 'highpass'] and len(self.cutoff_freq) != 1:
            raise ValueError(f"{self.btype} filter requires exactly one cutoff frequency")
        
        if self.btype in ['bandpass', 'bandstop'] and len(self.cutoff_freq) != 2:
            raise ValueError(f"{self.btype} filter requires exactly two cutoff frequencies")
        
        # Get normalized frequency/frequencies
        Wn = self.normalized_freq[0] if len(self.normalized_freq) == 1 else self.normalized_freq
        
        # Extract common filter kwargs
        analog = self.filter_kwargs.get('analog', False)
        output = 'sos' if self.use_sos else 'ba'
        
        # Design filter based on type
        if self.filter_type == "butterworth":
            if self.use_sos:
                self.sos = signal.butter(self.order, Wn, btype=self.btype, analog=analog, output='sos')
            else:
                self.b, self.a = signal.butter(self.order, Wn, btype=self.btype, analog=analog, output='ba')
                
        elif self.filter_type == "chebyshev1":
            rp = self.filter_kwargs.get('rp', 0.5)  # Default passband ripple
            if self.use_sos:
                self.sos = signal.cheby1(self.order, rp, Wn, btype=self.btype, analog=analog, output='sos')
            else:
                self.b, self.a = signal.cheby1(self.order, rp, Wn, btype=self.btype, analog=analog, output='ba')
                
        elif self.filter_type == "chebyshev2":
            rs = self.filter_kwargs.get('rs', 40)  # Default stopband attenuation
            if self.use_sos:
                self.sos = signal.cheby2(self.order, rs, Wn, btype=self.btype, analog=analog, output='sos')
            else:
                self.b, self.a = signal.cheby2(self.order, rs, Wn, btype=self.btype, analog=analog, output='ba')
                
        elif self.filter_type == "bessel":
            norm = self.filter_kwargs.get('norm', 'phase')  # Default normalization
            if self.use_sos:
                self.sos = signal.bessel(self.order, Wn, btype=self.btype, analog=analog, output='sos', norm=norm)
            else:
                self.b, self.a = signal.bessel(self.order, Wn, btype=self.btype, analog=analog, output='ba', norm=norm)
                
        elif self.filter_type == "elliptic":
            rp = self.filter_kwargs.get('rp', 0.5)  # Default passband ripple
            rs = self.filter_kwargs.get('rs', 40)   # Default stopband attenuation
            if self.use_sos:
                self.sos = signal.ellip(self.order, rp, rs, Wn, btype=self.btype, analog=analog, output='sos')
            else:
                self.b, self.a = signal.ellip(self.order, rp, rs, Wn, btype=self.btype, analog=analog, output='ba')
                
        else:
            raise ValueError(f"Filter type {self.filter_type} not supported")

    def filter(self, data: np.ndarray, axis: int = 0, zi=None) -> tuple:
        """
        Apply causal filtering to input data with state handling for real-time processing.
        
        Parameters:
            data (np.ndarray): Input data to be filtered
            axis (int): The axis along which to apply the filter (default 0)
            zi (ndarray, optional): Initial filter states. If None, zeros are used.
                For SOS filters: shape should be (n_sections, 2, n_channels) for axis=0
                For BA filters: shape should be (n_order, n_channels) for axis=0
            
        Returns:
            tuple: (filtered_data, z_final)
                - filtered_data (np.ndarray): Filtered data with same shape as input
                - z_final (ndarray): Final filter states for use in subsequent calls
        """
        if self.use_sos:
            if zi is None:
                # Filter without initial state
                filtered_data = signal.sosfilt(self.sos, data, axis=axis)
                # Get the state that would result from filtering this data
                n_sections = self.sos.shape[0]
                n_channels = data.shape[1] if data.ndim > 1 else 1
                zi = signal.sosfilt_zi(self.sos)[:, :, np.newaxis]  # (n_sections, 2, 1)
                
                # Repeat for each channel if multichannel data
                if n_channels > 1:
                    zi = np.repeat(zi, n_channels, axis=2)  # (n_sections, 2, n_channels)
                
                # Run a small portion of the data to get the final state
                if data.size > 0:
                    _, z_final = signal.sosfilt(self.sos, data, axis=axis, zi=zi)
                else:
                    z_final = zi
                    
                return filtered_data, z_final
            else:
                # Filter with provided initial state
                return signal.sosfilt(self.sos, data, axis=axis, zi=zi)
        else:
            if zi is None:
                # Filter without initial state
                filtered_data = signal.lfilter(self.b, self.a, data, axis=axis)
                
                # Create and return final state
                n_order = max(len(self.a) - 1, 0)
                n_channels = data.shape[1] if data.ndim > 1 else 1
                
                # Get the zi shape right
                zi = signal.lfilter_zi(self.b, self.a)  # (n_order,)
                
                # Reshape for multi-channel if needed
                if n_channels > 1:
                    zi = np.repeat(zi[:, np.newaxis], n_channels, axis=1)  # (n_order, n_channels)
                
                # Run a small portion of the data to get the final state
                if data.size > 0:
                    _, z_final = signal.lfilter(self.b, self.a, data, axis=axis, zi=zi)
                else:
                    z_final = zi
                    
                return filtered_data, z_final
            else:
                # Filter with provided initial state
                return signal.lfilter(self.b, self.a, data, axis=axis, zi=zi)
    
    def filtfilt(self, data: np.ndarray, axis: int = 0) -> np.ndarray:
        """
        Apply non-causal, zero-phase filtering to input data.
        
        Parameters:
            data (np.ndarray): Input data to be filtered
            axis (int): The axis along which to apply the filter (default 0)
            
        Returns:
            np.ndarray: Filtered data with zero phase distortion
        """
        if self.use_sos:
            return signal.sosfiltfilt(self.sos, data, axis=axis)
        else:
            return signal.filtfilt(self.b, self.a, data, axis=axis)
    
    def apply(self, data: np.ndarray, causal: bool = True, axis: int = 0, zi=None) -> tuple:
        """
        Apply filtering to the data.
        
        Parameters:
            data (np.ndarray): Input data to be filtered
            causal (bool): Whether to use causal filtering (True) or non-causal filtering (False)
            axis (int): The axis along which to apply the filter (default 0)
            zi (ndarray, optional): Initial filter states for causal filtering. 
                                    Ignored for non-causal filtering.
            
        Returns:
            tuple or np.ndarray: 
                - For causal filtering: (filtered_data, z_final)
                - For non-causal filtering: filtered_data only
        """
        if causal:
            return self.filter(data, axis=axis, zi=zi)
        else:
            return self.filtfilt(data, axis=axis)
    
    def get_frequency_response(self, n_points: int = 1000) -> tuple:
        """
        Calculate the frequency response of the filter.
        
        Parameters:
            n_points (int): Number of frequency points to calculate
            
        Returns:
            tuple: (frequencies, response magnitude in dB)
        """
        w, h = signal.freqz(self.b, self.a, worN=n_points) if not self.use_sos else signal.sosfreqz(self.sos, worN=n_points)
        freq = w * self.fs / (2 * np.pi)
        magnitude_db = 20 * np.log10(abs(h))
        return freq, magnitude_db


# Example usage
if __name__ == "__main__":
    # Generate sample data: a simple signal with multiple frequency components
    fs = 1000  # Sampling frequency (Hz)
    t = np.linspace(0, 1, fs, endpoint=False)  # 1 second of data
    
    # Create a signal with 5 Hz and 50 Hz components
    clean_signal = np.sin(2 * np.pi * 5 * t) + 0.5 * np.sin(2 * np.pi * 50 * t)
    
    # Add some noise
    np.random.seed(42)
    noise = np.random.normal(0, 0.1, size=clean_signal.shape)
    signal_noisy = clean_signal + noise
    
    # Create a lowpass Butterworth filter to remove high frequencies
    lowpass_filter = GenericFilter(
        filter_type="butterworth",
        cutoff_freq=[20],  # 20 Hz cutoff
        order=4,
        fs=fs,
        btype="lowpass"
    )
    
    # Apply the filter
    # Reshape to 2D for consistent handling (add channel dimension)
    signal_noisy_2d = signal_noisy.reshape(-1, 1)
    
    # Apply filters
    filtered_causal_2d, _ = lowpass_filter.filter(signal_noisy_2d)  # Causal filtering
    filtered_noncausal_2d = lowpass_filter.filtfilt(signal_noisy_2d)  # Non-causal filtering
    
    # Convert back to 1D
    filtered_causal = filtered_causal_2d.flatten()
    filtered_noncausal = filtered_noncausal_2d.flatten()
    
    # Plot the results
    plt.figure(figsize=(10, 6))
    
    plt.subplot(3, 1, 1)
    plt.plot(t, clean_signal)
    plt.title('Original Clean Signal')
    
    plt.subplot(3, 1, 2)
    plt.plot(t, signal_noisy)
    plt.title('Noisy Signal')
    
    plt.subplot(3, 1, 3)
    plt.plot(t, filtered_causal, label='Causal Filter')
    plt.plot(t, filtered_noncausal, label='Non-causal Filter')
    plt.title('Filtered Signals')
    plt.legend()
    
    plt.tight_layout()
    plt.show()
    
    # Plot frequency response of the filter
    freq, magnitude_db = lowpass_filter.get_frequency_response()
    
    plt.figure(figsize=(8, 4))
    plt.plot(freq, magnitude_db)
    plt.axvline(20, color='r', linestyle='--', label='Cutoff (20 Hz)')
    plt.title('Filter Frequency Response')
    plt.xlabel('Frequency (Hz)')
    plt.ylabel('Magnitude (dB)')
    plt.grid(True)
    plt.legend()
    plt.tight_layout()
    plt.show()
>>>>>>> e93e6111
<|MERGE_RESOLUTION|>--- conflicted
+++ resolved
@@ -1,4 +1,3 @@
-<<<<<<< HEAD
 import numpy as np
 from scipy import signal
 import matplotlib.pyplot as plt
@@ -96,232 +95,6 @@
         else:
             raise ValueError(f"Filter type {self.filter_type} not supported")
 
-    def filter(self, data: np.ndarray, axis: int = 0) -> np.ndarray:
-        """
-        Apply causal filtering to input data.
-        
-        Parameters:
-            data (np.ndarray): Input data to be filtered
-            axis (int): The axis along which to apply the filter (default 0)
-            
-        Returns:
-            np.ndarray: Filtered data
-        """
-        if self.use_sos:
-            return signal.sosfilt(self.sos, data, axis=axis)
-        else:
-            return signal.lfilter(self.b, self.a, data, axis=axis)
-    
-    def filtfilt(self, data: np.ndarray, axis: int = 0) -> np.ndarray:
-        """
-        Apply non-causal, zero-phase filtering to input data.
-        
-        Parameters:
-            data (np.ndarray): Input data to be filtered
-            axis (int): The axis along which to apply the filter (default 0)
-            
-        Returns:
-            np.ndarray: Filtered data with zero phase distortion
-        """
-        if self.use_sos:
-            return signal.sosfiltfilt(self.sos, data, axis=axis)
-        else:
-            return signal.filtfilt(self.b, self.a, data, axis=axis)
-    
-    def apply(self, data: np.ndarray, causal: bool = True, axis: int = 0) -> np.ndarray:
-        """
-        Apply filtering to the data.
-        
-        Parameters:
-            data (np.ndarray): Input data to be filtered
-            causal (bool): Whether to use causal filtering (True) or non-causal filtering (False)
-            axis (int): The axis along which to apply the filter (default 0)
-            
-        Returns:
-            np.ndarray: Filtered data
-        """
-        if causal:
-            return self.filter(data, axis=axis)
-        else:
-            return self.filtfilt(data, axis=axis)
-    
-    def get_frequency_response(self, n_points: int = 1000) -> tuple:
-        """
-        Calculate the frequency response of the filter.
-        
-        Parameters:
-            n_points (int): Number of frequency points to calculate
-            
-        Returns:
-            tuple: (frequencies, response magnitude in dB)
-        """
-        w, h = signal.freqz(self.b, self.a, worN=n_points) if not self.use_sos else signal.sosfreqz(self.sos, worN=n_points)
-        freq = w * self.fs / (2 * np.pi)
-        magnitude_db = 20 * np.log10(abs(h))
-        return freq, magnitude_db
-
-
-# Example usage
-if __name__ == "__main__":
-    print("Hello, world!")
-    # Generate sample data: a signal with multiple frequency components
-    fs = 1000  # Sampling frequency (Hz)
-    t = np.linspace(0, 1, fs, endpoint=False)  # 1 second of data
-    
-    # Create a signal with components at 5 Hz, 50 Hz, and 200 Hz
-    signal_clean = np.sin(2 * np.pi * 5 * t) + 0.5 * np.sin(2 * np.pi * 50 * t) + 0.2 * np.sin(2 * np.pi * 200 * t)
-    
-    # Add noise
-    np.random.seed(42)
-    noise = np.random.normal(0, 0.1, len(t))
-    signal_noisy = signal_clean + noise
-    
-    # Create a lowpass Butterworth filter to remove high frequencies
-    lowpass_filter = GenericFilter(
-        filter_type="butterworth",
-        cutoff_freq=[30],  # 30 Hz cutoff
-        order=4,
-        fs=fs,
-        btype="lowpass"
-    )
-    
-    # Apply causal filtering (introduces phase lag)
-    filtered_causal = lowpass_filter.filter(signal_noisy)
-    
-    # Apply non-causal filtering (zero phase distortion)
-    filtered_noncausal = lowpass_filter.filtfilt(signal_noisy)
-    
-    # Create a bandpass filter to isolate the 50 Hz component
-    bandpass_filter = GenericFilter(
-        filter_type="butterworth",
-        cutoff_freq=[40, 60],  # 40-60 Hz bandpass
-        order=4,
-        fs=fs,
-        btype="bandpass"
-    )
-    
-    # Apply the bandpass filter using the apply method
-    filtered_bandpass = bandpass_filter.apply(signal_noisy, causal=False)
-    
-    # Plot the results
-    plt.figure(figsize=(12, 8))
-    
-    plt.subplot(3, 1, 1)
-    plt.plot(t, signal_clean, label='Original Signal')
-    plt.title('Original Signal')
-    plt.legend()
-    
-    plt.subplot(3, 1, 2)
-    plt.plot(t, signal_noisy, label='Noisy Signal')
-    plt.title('Noisy Signal')
-    plt.legend()
-
-    plt.subplot(3, 1, 3)
-    plt.plot(t, filtered_causal, label='Causal Filter')
-    plt.plot(t, filtered_noncausal, label='Non-Causal Filter')
-    plt.title('Filtered Signals')
-    plt.legend()
-    
-    plt.tight_layout()
-    plt.show()
-=======
-import numpy as np
-from scipy import signal
-import matplotlib.pyplot as plt
-
-class GenericFilter:
-    def __init__(self, filter_type: str, cutoff_freq: list, order: int, fs: float = 1.0, 
-                 btype: str = 'lowpass', use_sos: bool = True, **filter_kwargs):
-        """
-        Initialize a generic filter.
-        
-        Parameters:
-            filter_type (str): Type of filter ('butterworth', 'chebyshev1', 'chebyshev2', 'bessel', 'elliptic')
-            cutoff_freq (list): List of cutoff frequencies in Hz
-                - For lowpass/highpass: [freq]
-                - For bandpass/bandstop: [low_freq, high_freq]
-            order (int): Filter order
-            fs (float): Sampling frequency in Hz (default 1.0)
-            btype (str): Band type: 'lowpass', 'highpass', 'bandpass', or 'bandstop'
-            use_sos (bool): Use second-order sections for filter implementation (more stable for high-order filters)
-            **filter_kwargs: Additional filter-specific parameters:
-                - rp: maximum ripple in the passband (dB) (for Chebyshev I and elliptic)
-                - rs: minimum attenuation in the stopband (dB) (for Chebyshev II and elliptic)
-                - analog: design an analog filter (default: False)
-        """
-        self.filter_type = filter_type.lower()
-        self.cutoff_freq = cutoff_freq
-        self.order = order
-        self.fs = fs
-        self.btype = btype
-        self.use_sos = use_sos
-        self.filter_kwargs = filter_kwargs
-        
-        self.normalized_freq = [f / (self.fs / 2) for f in self.cutoff_freq]
-        
-        # Default filter coefficients
-        self.b, self.a = None, None
-        self.sos = None
-        
-        # Design the filter
-        self._design_filter()
-
-    def _design_filter(self):
-        """
-        Design the filter based on specified parameters.
-        """
-        if self.btype in ['lowpass', 'highpass'] and len(self.cutoff_freq) != 1:
-            raise ValueError(f"{self.btype} filter requires exactly one cutoff frequency")
-        
-        if self.btype in ['bandpass', 'bandstop'] and len(self.cutoff_freq) != 2:
-            raise ValueError(f"{self.btype} filter requires exactly two cutoff frequencies")
-        
-        # Get normalized frequency/frequencies
-        Wn = self.normalized_freq[0] if len(self.normalized_freq) == 1 else self.normalized_freq
-        
-        # Extract common filter kwargs
-        analog = self.filter_kwargs.get('analog', False)
-        output = 'sos' if self.use_sos else 'ba'
-        
-        # Design filter based on type
-        if self.filter_type == "butterworth":
-            if self.use_sos:
-                self.sos = signal.butter(self.order, Wn, btype=self.btype, analog=analog, output='sos')
-            else:
-                self.b, self.a = signal.butter(self.order, Wn, btype=self.btype, analog=analog, output='ba')
-                
-        elif self.filter_type == "chebyshev1":
-            rp = self.filter_kwargs.get('rp', 0.5)  # Default passband ripple
-            if self.use_sos:
-                self.sos = signal.cheby1(self.order, rp, Wn, btype=self.btype, analog=analog, output='sos')
-            else:
-                self.b, self.a = signal.cheby1(self.order, rp, Wn, btype=self.btype, analog=analog, output='ba')
-                
-        elif self.filter_type == "chebyshev2":
-            rs = self.filter_kwargs.get('rs', 40)  # Default stopband attenuation
-            if self.use_sos:
-                self.sos = signal.cheby2(self.order, rs, Wn, btype=self.btype, analog=analog, output='sos')
-            else:
-                self.b, self.a = signal.cheby2(self.order, rs, Wn, btype=self.btype, analog=analog, output='ba')
-                
-        elif self.filter_type == "bessel":
-            norm = self.filter_kwargs.get('norm', 'phase')  # Default normalization
-            if self.use_sos:
-                self.sos = signal.bessel(self.order, Wn, btype=self.btype, analog=analog, output='sos', norm=norm)
-            else:
-                self.b, self.a = signal.bessel(self.order, Wn, btype=self.btype, analog=analog, output='ba', norm=norm)
-                
-        elif self.filter_type == "elliptic":
-            rp = self.filter_kwargs.get('rp', 0.5)  # Default passband ripple
-            rs = self.filter_kwargs.get('rs', 40)   # Default stopband attenuation
-            if self.use_sos:
-                self.sos = signal.ellip(self.order, rp, rs, Wn, btype=self.btype, analog=analog, output='sos')
-            else:
-                self.b, self.a = signal.ellip(self.order, rp, rs, Wn, btype=self.btype, analog=analog, output='ba')
-                
-        else:
-            raise ValueError(f"Filter type {self.filter_type} not supported")
-
     def filter(self, data: np.ndarray, axis: int = 0, zi=None) -> tuple:
         """
         Apply causal filtering to input data with state handling for real-time processing.
@@ -508,5 +281,4 @@
     plt.grid(True)
     plt.legend()
     plt.tight_layout()
-    plt.show()
->>>>>>> e93e6111
+    plt.show()