<<<<<<< HEAD
from ..dataaugmentation import SequenceScaler
from ..feature_extraction import FeatureExtractor
from ..utils.utils_general import resolve_path
from ..utils.data_tools import load_one_nwb
=======
import neuraldecoding.utils
import neuraldecoding.stabilization.latent_space_alignment
import neuraldecoding.dataaugmentation.DataAugmentation
from neuraldecoding.dataaugmentation import SequenceScaler
from neuraldecoding.feature_extraction import FeatureExtractor
from neuraldecoding.utils.utils_general import resolve_path
from neuraldecoding.utils.data_tools import load_one_nwb
from neuraldecoding.utils.training_utils import OutputScaler
from neuraldecoding.preprocessing.onset_detection import MovementOnsetDetector
>>>>>>> e0c174ed
import sklearn.preprocessing
from .. import utils
from .. import stabilization

import torch

from abc import ABC, abstractmethod

import warnings
import time
import pickle
<<<<<<< HEAD
import numpy as np
=======
from typing import Union, List
import numpy as np
import matplotlib.pyplot as plt

>>>>>>> e0c174ed

class PreprocessingBlock(ABC):
	"""
	Base class for preprocessing blocks in the pipeline.
	Each block should implement the `transform` method to process the data.
	"""
	def __init__(self):
		"""
		Initializes the PreprocessingBlock.
		"""
		pass

	@abstractmethod
	def transform(self, data, interpipe):
		"""
		Transform the data.

		Args:
			data (any): The input data to be transformed.
			interpipe (dict): A inter-pipeline bus for one-way sharing data between blocks within the preprocess_pipeline call.
		"""
		pass


class DataFormattingBlock(PreprocessingBlock):
	"""
	Base class for data formatting blocks in the pipeline.
	Act as a reminder that the block is used to modify the data format.
	"""
	def __init__(self):
		"""
		Initializes the DataFormattingBlock.
		"""
		pass

	@abstractmethod
	def transform(self, data, interpipe):
		"""
		Transform the data.

		Args:
			data (any): The input data to be transformed.
			interpipe (dict): A inter-pipeline bus for one-way sharing data between blocks within the preprocess_pipeline call.
		"""
		pass

class DataProcessingBlock(PreprocessingBlock):
	"""
	Base class for data processing blocks in the pipeline.
	Act as a reminder that the block is used to modify the data itself.
	"""
	def __init__(self):
		"""
		Initializes the DataProcessingBlock.
		"""
		pass

	@abstractmethod
	def transform(self, data, interpipe):
		"""
		Transform the data.

		Args:
			data (any): The input data to be transformed.
			interpipe (dict): A inter-pipeline bus for one-way sharing data between blocks within the preprocess_pipeline call.
		"""
		pass
	
class IndexSelectorBlock(DataFormattingBlock):
	"""
<<<<<<< HEAD
	A block for selecting specific indices from the data dictionary.
	"""
	def __init__(self, locations, indices):
		super().__init__()
		if isinstance(locations, str):
			locations = [locations]
		self.locations = locations
		self.indices = indices
=======
	Converts a dictionary (from load_one_nwb) to neural and behaviour data in dictionary format.
	Add 'trial_idx' to interpipe.
	"""
	def __init__(self, neural_type = "sbp", data_keys = ["neural", "behaviour"], interpipe_keys = "trial_idx"):
		"""
		Initializes the Dict2DataDictBlock.
		Args:
			neural_type (str): Type of neural data to extract from the dictionary. Default is "sbp". Can be "sbp" or "tcfr"
			data_keys (list): List of 2 keys names to store the neural and behaviour data in the output dictionary. Default is ["neural", "behaviour"].
			interpipe_keys (str): Key name to store the trial_idx in the interpipe dictionary. Default is "trial_idx".
		"""
		super().__init__()
		self.neural_type = neural_type
		self.data_keys = data_keys
		self.interpipe_keys = interpipe_keys
>>>>>>> e0c174ed

	def transform(self, data, interpipe):
		"""
<<<<<<< HEAD
		Transform the data by selecting features from the specified locations.
=======
		Transform the data from a dictionary to neural and behaviour data in dictionary format.
>>>>>>> e0c174ed
		Args:
			data (dict): Input data dictionary containing the data to be transformed.
			interpipe (dict): A inter-pipeline bus for one-way sharing data between blocks within the preprocess_pipeline call.
		Returns:
<<<<<<< HEAD
			data_out (dict): The data dictionary with selected indices at the specified locations.
			interpipe (dict): The interpipe dictionary remains unchanged.
		"""
		for loc in self.locations:
			if loc in data:
				data[loc] = data[loc][:, self.indices]
			else:
				raise ValueError(f"Location '{loc}' not found in data dictionary.")
		return data, interpipe
=======
			data_out (dict): A dictionary containing 'neural' and 'behaviour' data.
			interpipe (dict): Updated interpipe dictionary with entry of 'trial_idx' containing the trial indices.
		"""
		(neural, behaviour), trial_idx = neuraldecoding.utils.neural_finger_from_dict(data, self.neural_type)
		interpipe[self.interpipe_keys] = trial_idx

		data_out = {}
		if len(self.data_keys) >= 1:
			data_out[self.data_keys[0]] = neural
			data_out[self.data_keys[1]] = behaviour

		return data_out, interpipe
	
class LoadNWBBlock(DataFormattingBlock):
	'''
	Block for load NWB file in trainer testing, to bypass dataset to reduce potential problems (probably no but remove variabilities) from dataset.
	'''
	def __init__(self):
		super().__init__()
>>>>>>> e0c174ed

	def transform(self, data, interpipe):
		'''
		data is expected to be a dictionary with entry of data_path containing directory string to the NWB file
		'''
		data = load_one_nwb(data['data_path'])
		return data, interpipe
	
class ClassificationDict2TupleBlock(DataFormattingBlock):
	"""
	Converts a dictionary to a tuple format for classification tasks.
	Temporary block designed specifically for LDA and data from RPNI C-P2 experiments.

	Assumes the dictionary contains keys 'X_train', 'y_train', 'X_test', and 'y_test'.
<<<<<<< HEAD
	Returns a tuple of (neural, behavior) for training or testing based on the 'is_train' key in the interpipe dictionary.
=======
	Returns a tuple of (neural, behaviour) for training or testing based on the 'is_train' key in the interpipe dictionary.
>>>>>>> e0c174ed
	"""
	def __init__(self):
		super().__init__()
	def transform(self, data: dict, interpipe):
		"""
		Transform the data from a dictionary to a tuple format for classification tasks.
		Args:
			data (dict): Input data dictionary containing 'X_train', 'y_train', 'X_test', and 'y_test'.
			interpipe (dict): A inter-pipeline bus for one-way sharing data between blocks within the preprocess_pipeline call.
		Returns:
			data_out (tuple): A tuple containing either:
<<<<<<< HEAD
				- (neural, behavior) , contains either training or testing data depending on 'is_train' in interpipe.
=======
				- (neural, behaviour) , contains either training or testing data depending on 'is_train' in interpipe.
>>>>>>> e0c174ed
			interpipe (dict): The interpipe dictionary remains unchanged.
		"""
		if 'is_train' not in interpipe:
			raise ValueError("ClassificationDict2TupleBlock requires 'is_train' in interpipe.")

		if interpipe['is_train']:
<<<<<<< HEAD
			neural, behavior = (data['X_train'], data['y_train'].flatten())
		else:
			neural, behavior = (data['X_test'], data['y_test'].flatten())
		data_out = (neural, behavior)
=======
			neural, behaviour = (data['X_train'], data['y_train'].flatten())
		else:
			neural, behaviour = (data['X_test'], data['y_test'].flatten())
		data_out = (neural, behaviour)
>>>>>>> e0c174ed
		return data_out, interpipe

class DataKeyRenameBlock(DataFormattingBlock):
	"""
	A block for renaming keys in the data dictionary.
	"""
	def __init__(self, rename_map):
		"""
		Initializes the KeyRenameBlock.
		Args:
			rename_map (dict): A dictionary mapping old keys to new keys. Keys represent the old names, and values represent the new names.
		"""
		super().__init__()
		self.rename_map = rename_map

	def transform(self, data, interpipe):
		"""
		Renames keys in the data dictionary according to the rename_map.
		Args:
			data (dict): Input data dictionary.
			interpipe (dict): A inter-pipeline bus for one-way sharing data between blocks within the preprocess_pipeline call.
		Returns:
			data (dict): The data dictionary with renamed keys.
			interpipe (dict): The interpipe dictionary remains unchanged.
		"""
		for old_key, new_key in self.rename_map.items():
			if old_key in data:
				data[new_key] = data.pop(old_key)
			else:
				raise KeyError(f"Key '{old_key}' not found in data dictionary.")
		return data, interpipe

class InterpipeKeyRenameBlock(DataFormattingBlock):
	"""
	A block for renaming keys in the interpipe dictionary.
	"""
	def __init__(self, rename_map):
		"""
		Initializes the InterpipeKeyRenameBlock.
		Args:
			rename_map (dict): A dictionary mapping old keys to new keys. Keys represent the old names, and values represent the new names.
		"""
		super().__init__()
		self.rename_map = rename_map

	def transform(self, data, interpipe):
		"""
		Renames keys in the interpipe dictionary according to the rename_map.
		Args:
			data (dict): Input data dictionary.
			interpipe (dict): A inter-pipeline bus for one-way sharing data between blocks within the preprocess_pipeline call.
		Returns:
			data (dict): The data dictionary remains unchanged.
			interpipe (dict): The interpipe dictionary with renamed keys.
		"""
		for old_key, new_key in self.rename_map.items():
			if old_key in interpipe:
				interpipe[new_key] = interpipe.pop(old_key)
			else:
				raise KeyError(f"Key '{old_key}' not found in interpipe dictionary.")
		return data, interpipe

class DataSplitBlock(DataFormattingBlock):
	"""
	A block for splitting data into training and testing sets based on trial indices.
<<<<<<< HEAD
	Assumes the data dictionary contains 'neural' and 'behavior' keys, and the interpipe dictionary contains 'trial_idx'.
=======
	Assumes the data dictionary contains 'neural' and 'behaviour' keys, and the interpipe dictionary contains 'trial_idx', if location and interpipe_location are not specified.
>>>>>>> e0c174ed
	It uses `neuraldecoding.utils.data_split_trial` to perform the split.
	"""
	def __init__(self, split_ratio: 0.8, split_seed: 42, location = ['neural', 'behaviour'], interpipe_location = ['trial_idx'], data_keys = ['neural_train', 'neural_test', 'behaviour_train', 'behaviour_test']):
		"""
		Initializes the DataSplitBlock.
		Args:
<<<<<<< HEAD
			split_ratio (float, tuple): The ratio of training data to total data. Default is 0.8. If tuple, 
				will be in the form of [train, validation, test] as a fraction of 1 (e.g. [0.7, 0.1, 0.2]).
=======
			location (List[str]): List of keys for data arrays in the data dictionary. Default is ['neural', 'behaviour'].
			split_ratio (float): The ratio of training data to total data. Default is 0.8.
>>>>>>> e0c174ed
			split_seed (int): Seed for random number generator to ensure reproducibility. Default is 42.
			location (list): List of 2 keys names in the data dictionary to be split. Default is ['neural', 'behaviour'].
			interpipe_location (list): List of 1 key name in the interpipe dictionary containing the trial indices. Default is ['trial_idx'].
			data_keys (list): List of 4 keys names to store the split data in the output dictionary. Default is ['neural_train', 'neural_test', 'behaviour_train', 'behaviour_test'].
		"""
		super().__init__()
		self.location = location
		self.split_ratio = split_ratio
		self.split_seed = split_seed
		self.location = location
		self.interpipe_location = interpipe_location
		self.data_keys = data_keys

	def transform(self, data, interpipe):
		"""
		Transform the data by splitting it into training and testing sets based on trial indices.
<<<<<<< HEAD
		Assumes the data dictionary contains 'neural' and 'behavior' keys, and the interpipe dictionary contains 'trial_idx'.
		It uses `neuraldecoding.utils.data_split_trial` to perform the split.
		Args:
			data (dict): Input data dictionary containing 'neural' and 'behavior' keys.
=======
		Assumes the data dictionary contains 'neural' and 'behaviour' keys, and the interpipe dictionary contains 'trial_idx', if location and interpipe_location are not specified.
		It uses `neuraldecoding.utils.data_split_trial` to perform the split.
		Args:
			data (dict): Input data dictionary containing 'neural' and 'behaviour' keys if location are not specified.
>>>>>>> e0c174ed
			interpipe (dict): A inter-pipeline bus for one-way sharing data between blocks within the preprocess_pipeline call.
		Returns:
			data_out (dict): A dictionary containing (by default data keys):
				- 'neural_train': Training neural data
				- 'neural_test': Testing neural data
<<<<<<< HEAD
				- 'behavior_train': Training behavior data
				- 'behavior_test': Testing behavior data
				if split_ratio is a tuple, also includes:
				- 'neural_val': Validation neural data
				- 'behavior_val': Validation behavior data
			interpipe (dict): The interpipe dictionary remains unchanged.
		"""
		if 'trial_idx' not in interpipe:
			raise ValueError("DataSplitBlock requires 'trial_idx' in interpipe from other wrappers (Dict2DataDictBlock).")

		data = utils.data_split_trial(data['neural'], 
										data['behavior'], 
										interpipe, 
										split_ratio=self.split_ratio, 
										seed=self.split_seed)
=======
				- 'behaviour_train': Training behaviour data
				- 'behaviour_test': Testing behaviour data
			interpipe (dict): The interpipe dictionary remains unchanged.
		"""
		if self.interpipe_location[0] not in interpipe:
			raise ValueError(f"DataSplitBlock requires {self.interpipe_location[0]} in interpipe from other wrappers (Dict2DataBlock).")

		split_data = neuraldecoding.utils.data_split_trial(data[self.location[0]], 
														   data[self.location[1]], 
														   interpipe[self.interpipe_location[0]], 
														   split_ratio=self.split_ratio, 
														   seed=self.split_seed)

		(neural_train, behaviour_train), (neural_test, behaviour_test) = split_data
		data_out = {}
		data_out[self.data_keys[0]] = neural_train
		data_out[self.data_keys[1]] = neural_test
		data_out[self.data_keys[2]] = behaviour_train
		data_out[self.data_keys[3]] = behaviour_test
		return data_out, interpipe
>>>>>>> e0c174ed

		return data, interpipe

class Dict2BehaviorDatasetBlock(DataFormattingBlock):
	"""
<<<<<<< HEAD
	Converts a dictionary to a BehaviorDataset or BehaviorDatasetCustom class.
	"""
	def __init__(self, otherdatakeys_list=None):
		"""
		Initializes the Dict2BehaviorDatasetBlock. Creates BehaviorDataset objects for train, validation (if included) and test. 
		BehaviorDatasetCustom allows for additional data keys to be included in the dataset. otherdatakeys_list can be list of lists. Ensure 
		that otherdatakeys_list and otherinterpipekeys_list have settings in the order of [train, valid, test] or [train, test] if no validation set is used.
		e.g. ,
			otherdatakeys_list = [['trial_lengths_train'], None]
		Args:
			otherdatakeys_list (str, list, optional): Additional locations in the data dictionary to include. Must be length 2 if 
				only train and test datasets are used, or length 3 if train, valid, and test datasets are used, or None.
			otherinterpipekeys_list (str, list, optional): Additional keys in the interpipe dictionary to include. Must be length 2 if
				only train and test datasets are used, or length 3 if train, valid, and test datasets are used, or None.
		"""
=======
	Converts a dictionary to a tuple format.
	Accepts either 2 or 4 keys in the dictionary:
		- If 2 keys: 'neural' and 'behaviour', by default location (or no location).
		- If 4 keys: 'neural_train', 'neural_test', 'behaviour_train', 'behaviour_test', by default location (or no location).
	"""
	def __init__(self, location = None):
>>>>>>> e0c174ed
		super().__init__()
		self.location = location

		self.otherdatakeys_list = otherdatakeys_list
	
	def transform(self, data, interpipe):
		"""
		Transform the data from a dictionary to BehaviorDataset or BehaviorDatasetCustom class.
		Args:
			data (dict): Input data dictionary containing the data and relevant information.
			interpipe (dict): A inter-pipeline bus for one-way sharing data between blocks within the preprocess_pipeline call.
		Returns:
<<<<<<< HEAD
			data_out (tuple): A tuple of BehaviorDataset or BehaviorDatasetCustom instances in order of [train, valid, test] or [train, test].
			interpipe (dict): The interpipe dictionary remains unchanged.
		"""
		if 'neural_val' in data:
			self.xkey = ['neural_train', 'neural_val', 'neural_test']
			self.ykey = ['behavior_train', 'behavior_val', 'behavior_test']
=======
			data_out (tuple): A tuple containing either, (by default location):
				- (neural, behaviour) if 2 keys are present
				- (neural_train, neural_test, behaviour_train, behaviour_test) if 4 keys are present
			interpipe (dict): The interpipe dictionary remains unchanged.
		"""
		if self.location is None:
			if len(data) == 2:
				self.location = ['neural', 'behaviour']
			elif len(data) == 4:
				self.location = ['neural_train', 'neural_test', 'behaviour_train', 'behaviour_test']

		if len(data) == 2:
			data_out = (data[self.location[0]], data[self.location[1]])
		elif len(data) == 4:
			data_out = (data[self.location[0]], data[self.location[1]], data[self.location[2]], data[self.location[3]])
		else:
			raise ValueError(f"Data Dict Contain Unexpected # of Keys. Expected 2 or 4 keys, got {len(data)}")
		return data_out, interpipe

class Dict2TrainerBlock(DataFormattingBlock):
	"""
	Converts a dictionary to a trainer dictionary format.
	Accepts either 2 or 4 keys in the dictionary:
		- If 2 keys: 'neural' and 'behaviour', by default location (or no location).
		- If 4 keys: 'neural_train', 'neural_test', 'behaviour_train', 'behaviour_test', by default location (or no location).
	"""
	def __init__(self, location = None):
		super().__init__()
		self.location = location

	def transform(self, data, interpipe):
		"""
		Transform the data from a dictionary to a trainer dictionary format.
		Args:
			data (dict): Input data dictionary.
			interpipe (dict): A inter-pipeline bus for one-way sharing data between blocks within the preprocess_pipeline call.
		Returns:
			data_out (dict): A dictionary containing either:
				- 'X' and 'Y' if 2 keys are present, (by default location).
				- 'X_train', 'X_val', 'Y_train', 'Y_val' if 4 keys are present
			interpipe (dict): The interpipe dictionary remains unchanged.
		"""
		if self.location is None:
			if len(data) == 2:
				self.location = ['neural', 'behaviour']
			elif len(data) == 4:
				self.location = ['neural_train', 'neural_test', 'behaviour_train', 'behaviour_test']

		if len(data) == 2:
			data_out = {'X': data[self.location[0]], 'Y': data[self.location[1]]}
		elif len(data) == 4:
			data_out = {'X_train': data[self.location[0]], 'X_val': data[self.location[1]], 'Y_train': data[self.location[2]], 'Y_val': data[self.location[3]]}
>>>>>>> e0c174ed
		else:
			self.xkey = ['neural_train', 'neural_test']
			self.ykey = ['behavior_train', 'behavior_test']

		if self.otherdatakeys_list is None:
			self.otherdatakeys_list = [None] * len(self.xkey)
		
		if len(self.otherdatakeys_list) != len(self.xkey):
			raise ValueError("otherdatakeys_list size mismatch.")

		datasets = ()
		for xkey, ykey, otherdatakeys in zip(self.xkey, self.ykey, self.otherdatakeys_list):
			if otherdatakeys is None:
				dataset = utils.datasets.BehaviorDataset(data, xkey, ykey)
			else:
				dataset = utils.datasets.BehaviorDatasetCustom(data, interpipe, xkey, ykey, otherdatakeys)
			datasets += (dataset,)
		
		return datasets, interpipe

class Dataset2DictBlock(DataFormattingBlock):
	"""
<<<<<<< HEAD
	Converts a dictionary (from load_one_nwb) to neural and behavior data in dictionary format.
	Add 'trial_idx' to interpipe.
	"""
	def __init__(self, neural_nwb_loc, behavior_nwb_loc, apply_trial_filtering = True, continuous_time_scaler=None, trial_time_scaler=None,
			  nwb_trial_start_times_loc = 'trials.cue_time', nwb_trial_end_times_loc = 'trials.stop_time', nwb_targets_loc = 'trials.target'):
=======
	Converts a dictionary (from load_one_nwb) to neural and behaviour data in dictionary format.
	Add 'trial_idx' to interpipe.
	"""
	def __init__(self, neural_nwb_loc, behavior_nwb_loc, apply_trial_filtering = True, data_keys = ['neural', 'behaviour'], interpipe_keys = {'trial_start_times': 'trial_start_times', 'trial_end_times': 'trial_end_times', 'targets': 'targets'}, nwb_trial_start_times_loc = 'trials.cue_time', nwb_trial_end_times_loc = 'trials.stop_time', nwb_targets_loc = 'trials.target'):
>>>>>>> e0c174ed
		"""
		Initializes the Dataset2DictBlock.
		Args:
			neural_nwb_loc (str): Location path for neural data in the NWB file.
			behavior_nwb_loc (str): Location path for behavior data in the NWB file.
			apply_trial_filtering (bool): Whether to apply trial filtering. Default is True.
		"""
		self.neural_nwb_loc = neural_nwb_loc
		self.behavior_nwb_loc = behavior_nwb_loc
		self.apply_trial_filtering = apply_trial_filtering
<<<<<<< HEAD
		self.nwb_trial_start_times_loc = nwb_trial_start_times_loc
		self.nwb_trial_end_times_loc = nwb_trial_end_times_loc
		self.nwb_targets_loc = nwb_targets_loc
		if continuous_time_scaler is None:
			continuous_time_scaler = 1
		self.continuous_time_scaler = continuous_time_scaler
		if trial_time_scaler is None:
			trial_time_scaler = 1
		self.trial_time_scaler = trial_time_scaler

=======
		self.data_keys = data_keys
		self.interpipe_keys = interpipe_keys
		self.nwb_trial_start_times_loc = nwb_trial_start_times_loc
		self.nwb_trial_end_times_loc = nwb_trial_end_times_loc
		self.nwb_targets_loc = nwb_targets_loc
>>>>>>> e0c174ed
		super().__init__()

	def transform(self, data, interpipe):
		"""
<<<<<<< HEAD
		Transform the data from a dictionary to neural and behavior data in dictionary format.
=======
		Transform the data from a dictionary to neural and behaviour data in dictionary format.
>>>>>>> e0c174ed
		Args:
			data (dict): Input dataset class.
			interpipe (dict): A inter-pipeline bus for one-way sharing data between blocks within the preprocess_pipeline call.
		Returns:
<<<<<<< HEAD
			data_out (dict): A dictionary containing 'neural' and 'behavior' data.
			interpipe (dict): Updated interpipe dictionary with entry of 'trial_idx' containing the trial indices.
		"""
		#TODO: Implement trial filtering (have an apply trial filters feature)
		neural_nwb, behavior_nwb = resolve_path(data.dataset, self.neural_nwb_loc), resolve_path(data.dataset, self.behavior_nwb_loc)
		neural, behavior = neural_nwb.data[:], behavior_nwb.data[:]
=======
			data_out (dict): A dictionary containing 'neural' and 'behaviour' data.
			interpipe (dict): Updated interpipe dictionary with entry of 'trial_idx' containing the trial indices.
		"""
		#TODO: Implement trial filtering (have an apply trial filters feature)
		neural, behaviour = resolve_path(data.dataset, self.neural_nwb_loc), resolve_path(data.dataset, self.behavior_nwb_loc)
		neural, behaviour = neural.data[:], behaviour.data[:]
>>>>>>> e0c174ed
		trial_start_times = resolve_path(data.dataset, self.nwb_trial_start_times_loc)
		trial_end_times = resolve_path(data.dataset, self.nwb_trial_end_times_loc)
		targets = resolve_path(data.dataset, self.nwb_targets_loc)
		# Convert to milliseconds
<<<<<<< HEAD
		trial_start_times = trial_start_times[:]*self.trial_time_scaler
		trial_end_times = trial_end_times[:]*self.trial_time_scaler
		# Convert timestamps to milliseconds
		neural_ts, behavior_ts = neural_nwb.timestamps[:] * self.continuous_time_scaler, behavior_nwb.timestamps[:] * self.continuous_time_scaler
		if self.apply_trial_filtering:
			UserWarning("Trial Filtering coming soon to a dataset near you")

		data_out = {'neural': neural, 'neural_ts': neural_ts, 'behavior': behavior, 'behavior_ts': behavior_ts}
		interpipe['trial_start_times'] = trial_start_times
		interpipe['trial_end_times'] = trial_end_times
		interpipe['targets'] = targets[:]
=======
		trial_start_times = trial_start_times[:] * 1000
		trial_end_times = trial_end_times[:] * 1000
		# Convert timestamps to milliseconds
		neural_ts, behaviour_ts = neural.timestamps[:] * 1000, behaviour.timestamps[:] * 1000
		if self.apply_trial_filtering:
			UserWarning("Trial Filtering coming soon to a dataset near you")

		data_out = {self.data_keys[0]: neural, self.data_keys[1]: behaviour}
		interpipe[self.interpipe_keys['trial_start_times']] = trial_start_times
		interpipe[self.interpipe_keys['trial_end_times']] = trial_end_times
		interpipe[self.interpipe_keys['targets']] = targets[:]
		interpipe[f'{self.data_keys[0]}_ts'] = neural_ts
		interpipe[f'{self.data_keys[1]}_ts'] = behaviour_ts
>>>>>>> e0c174ed
		return data_out, interpipe

class IndexSelectorBlock(DataFormattingBlock):
	"""
	A block for selecting data from a dictionary based on indices.
	"""
	def __init__(self, location: List[str], indices: Union[int, list]):
		super().__init__()
		self.location = location
		self.indices = indices

	def transform(self, data, interpipe):
		data_out = data.copy()
		for loc in self.location:
			if loc not in data:
				raise ValueError(f"Location '{loc}' not found in data dictionary.")
			# Convert data to numpy array if not already
			if not isinstance(data[loc], np.ndarray):
				data[loc] = np.array(data[loc])
			if data[loc].ndim == 1:
				# For 1D data, select indices directly
				data_out[loc] = data[loc][self.indices]
			elif data[loc].ndim == 2:
				# For 2D data, select indices from the second dimension
				data_out[loc] = data[loc][:, self.indices]
			else:
				raise ValueError(f"Data at location '{loc}' must be 1D or 2D, got {data[loc].ndim}D")
		return data_out, interpipe

class OneHotToClassNumberBlock(DataFormattingBlock):
	"""
	A block for converting one-hot encoded data to class numbers.
	"""
	def __init__(self, location):
		super().__init__()
		self.location = location
	def transform(self, data, interpipe):
		data_out = data.copy()
		for loc in self.location:
			if loc not in data:
				raise ValueError(f"Location '{loc}' not found in data dictionary.")
			data_out[loc] = np.argmax(data[loc], axis=1)
		return data_out, interpipe

class RoundToIntegerBlock(DataFormattingBlock):
	"""
	A block for rounding data to integers.
	"""
	def __init__(self, location):
		super().__init__()
		self.location = location
	def transform(self, data, interpipe):
		data_out = data.copy()
		for loc in self.location:
			if loc not in data:
				raise ValueError(f"Location '{loc}' not found in data dictionary.")
			data_out[loc] = np.round(data[loc])
		return data_out, interpipe

# Wrappers that Modify Data
class StabilizationBlock(DataProcessingBlock):
	"""
	A block for stabilizing the latent space of neural data.
	Have different behavior during training and testing phases, specified by the 'is_train' key in the interpipe dictionary.
	It uses a specified stabilization method from `neuraldecoding.stabilization.latent_space_alignment`.
	"""
	def __init__(self, location, stabilization_config):
		"""
		Initializes the StabilizationBlock.
		Args:
			location (str): The key in the data dictionary where the stabilization is applied.
			stabilization_config (dict): Configuration for the stabilization method.
		"""
		super().__init__()
		stabilization_method = getattr(stabilization.latent_space_alignment, stabilization_config["type"])
		self.stabilization = stabilization_method(stabilization_config["params"])
		self.location = location

	def transform(self, data, interpipe):
		"""
		Transform the data by stabilizing the latent space. calls stabilization.fit() during training and stabilization.extract_latent_space() during testing.
		Training and testing behavior is determined by the 'is_train' key in the interpipe dictionary.
		Args:
			data (dict): Input data dictionary containing the data to be stabilized.
			interpipe (dict): A inter-pipeline bus for one-way sharing data between blocks within the preprocess_pipeline call.
		Returns:
			data (dict): The data dictionary with the stabilized data at the specified location.
			interpipe (dict): The interpipe dictionary remains unchanged.
		"""
		if 'is_train' not in interpipe:
			raise ValueError("The 'interpipe' dictionary for StabilizationBlock must contain an 'is_train' key.")

		if interpipe['is_train']:
			data[self.location] = self.stabilization.fit(data[self.location])
			self.stabilization.save_alignment()
		else:
			self.stabilization.load_alignment()
			data[self.location] = self.stabilization.extract_latent_space(data[self.location])
		return data, interpipe

class AddHistoryBlock(DataProcessingBlock):
	"""
	A block for adding history to the data at specified locations.
	It uses `neuraldecoding.utils.add_history_numpy` to add history.
	"""
	def __init__(self, location, seq_length = 10):
		"""
		Initializes the AddHistoryBlock.
		Args:
			location (str or list): The key(s) in the data dictionary where history is added.
			seq_length (int): The length of the history to be added. Default is 10.
		"""
		super().__init__()
		self.location = location
		self.seq_length = seq_length

	def transform(self, data, interpipe):
		"""
		Transform the data by adding history to the specified locations of datastream.
		Args:
			data (dict): Input data dictionary containing the data to which history is added.
			interpipe (dict): A inter-pipeline bus for one-way sharing data between blocks within the preprocess_pipeline call.
		Returns:
			data (dict): The data dictionary with history added at the specified locations.
			interpipe (dict): The interpipe dictionary remains unchanged.
		"""
		if isinstance(self.location, str):
			self.location = [self.location]

		for loc in self.location:
			data[loc] = utils.add_history_numpy(data[loc], self.seq_length)

		return data, interpipe

<<<<<<< HEAD
class TrialHistoryBlock(DataProcessingBlock):
	"""
	A block to add history but have each sequence be the length of an entire trial, plus padding and leadup.
	Uses 'add_trial_history' to add history.
	"""
	def __init__(self, leadup = 20):
		"""
		Initializes the TrialHistoryBlock.
		Args:
			leadup (int): The length of the history to be added before the first bin of each trial. Default is 20.
		"""
		self.set = set
		self.leadup = leadup

	def transform(self, data, interpipe):
		"""
		Transform the training data by adding entire trial history, plus padding and leadup.
		Args:
			data (dict): Input data dictionary containing the data to which history is added.
			interpipe (dict): A inter-pipeline bus for one-way sharing data between blocks within the preprocess_pipeline call.
		Returns:
			data (dict): The data dictionary with history added at the specified locations.
			interpipe (dict): The interpipe dictionary remains unchanged.
		"""
		trial_filt_train = interpipe['trial_filt'][interpipe['train_mask']]
		data['neural_train'], data['behavior_train'], trial_lengths_train = \
			utils.add_trial_history(data['neural_train'], data['behavior_train'], trial_filt_train, self.leadup)
		data['trial_lengths_train'] = trial_lengths_train
		interpipe['leadup'] = self.leadup

		return data, interpipe


class NormalizationBlock(DataProcessingBlock):
	def __init__(self, fit_location, apply_locations, normalizer_method, 
			  normalizer_params, sklearn_type=None, save_path=None, retain_denorm=False):
=======
class NormalizationBlock(DataProcessingBlock):
	def __init__(self, location, method, normalizer_params):
>>>>>>> e0c174ed
		super().__init__()
		self.fit_location = fit_location
		if isinstance(apply_locations, str):
			apply_locations = [apply_locations]
		self.apply_location = apply_locations
		self.normalizer_method = normalizer_method
		self.normalizer_params = normalizer_params
<<<<<<< HEAD
		self.sklearn_type = sklearn_type
		self.save_path = save_path
		self.scaler = None
		self.retain_denorm = retain_denorm
		self.denorm_data = {}
	def transform(self, data, interpipe):
		if self.normalizer_method == 'sklearn':
			normalizer = getattr(sklearn.preprocessing, self.sklearn_type)(**self.normalizer_params)
			data[self.fit_location] = normalizer.fit_transform(data[self.fit_location])
			for loc in self.apply_location:
				if self.retain_denorm:
					self.denorm_data[loc] = data[loc].copy()
				data[loc] = normalizer.transform(data[loc])
		elif self.normalizer_method == 'sequence_scaler':	
			normalizer = SequenceScaler()
			data[self.fit_location] = normalizer.fit_transform(data[self.fit_location], **self.normalizer_params)
			for loc in self.apply_location:
				if self.retain_denorm:
					self.denorm_data[loc] = data[loc].copy()
				data[loc] = normalizer.transform(data[loc])
		else:
			raise ValueError(f"Unsupported normalization method: {self.normalizer_method}")
		if self.save_path is not None:
			with open(self.save_path, 'wb') as f:
				pickle.dump(normalizer, f)
		self.scaler = normalizer
		return data, interpipe

class LoadNormalizationBlock(DataProcessingBlock):
	def __init__(self, location, method, normalizer_params):
		super().__init__()
		self.location = location
		self.normalizer_method = method
		self.normalizer_params = normalizer_params
	def transform(self, data, interpipe):
		with open(self.normalizer_params['save_path'], 'rb') as f:
			normalizer = pickle.load(f)
		for loc in self.location:
			data[loc] = normalizer.transform(data[loc])
		return data, interpipe
=======
	
	def transform(self, data, interpipe):
		if interpipe['is_train']:
			if self.normalizer_method == 'sklearn':
				normalizer = getattr(sklearn.preprocessing, self.normalizer_params['type'])(**self.normalizer_params['params'])
				data[self.location[0]] = normalizer.fit_transform(data[self.location[0]])
				data[self.location[1]] = normalizer.transform(data[self.location[1]])
			elif self.normalizer_method == 'sequence_scaler':
				normalizer = SequenceScaler()
				data[self.location[0]] = normalizer.fit_transform(data[self.location[0]])
				data[self.location[1]] = normalizer.transform(data[self.location[1]])
			else:
				raise ValueError(f"Unsupported normalization method: {self.normalizer_method}")
			if self.normalizer_params['is_save']:
				if 'save_path' not in self.normalizer_params:
					raise ValueError("NormalizationBlock requires 'save_path' in normalizer_params when is_save is True.")
				with open(self.normalizer_params['save_path'], 'wb') as f:
					pickle.dump(normalizer, f)
			return data, interpipe
		else:
			with open(self.normalizer_params['save_path'], 'rb') as f:
				normalizer = pickle.load(f)
			for loc in self.location:
				data[loc] = normalizer.transform(data[loc])
			return data, interpipe
>>>>>>> e0c174ed

class EnforceTensorBlock(DataProcessingBlock):
	"""
	A block for ensuring that all data in the dictionary is converted to PyTorch tensors with given device and dtype.
	"""
	def __init__(self, device='cpu', dtype=torch.float32):
		"""
		Initializes the EnforceTensorBlock.
		Args:
			device (str): The device to which the tensors should be moved. Default is 'cpu'.
			dtype (str): The data type of the tensors. Default is 'torch.float32'.
		"""
		super().__init__()
		self.device = device
		self.dtype = getattr(torch, dtype)

	def transform(self, data, interpipe):
		"""
		Transform the data by converting all elements in the dictionary to PyTorch tensors with specified device and dtype.
		Args:
			data (dict): Input data dictionary containing the data to be converted.
			interpipe (dict): A inter-pipeline bus for one-way sharing data between blocks within the preprocess_pipeline call.
		Returns:
			data (dict): The data dictionary with all elements converted to PyTorch tensors with specified device and dtype.
			interpipe (dict): The interpipe dictionary remains unchanged.
		"""
		for key in data:
			if isinstance(data[key], torch.Tensor):
				data[key] = data[key].to(self.device, dtype=self.dtype)
			else:
				data[key] = torch.tensor(data[key], device=self.device, dtype=self.dtype)
		return data, interpipe

class FeatureExtractionBlock(DataProcessingBlock):
	def __init__(self, location_data: list[str], location_ts: list[str], feature_extractor_config: dict):
		super().__init__()
		self.location_data = location_data
		self.location_ts = location_ts
		self.feature_extractor = FeatureExtractor(feature_extractor_config)
		self.target_filter = feature_extractor_config.get('target_filter', None)
		if self.target_filter is not None:
			self.target_filter = np.array(self.target_filter, dtype=np.int32)

	def transform(self, data, interpipe):
<<<<<<< HEAD
		if self.target_filter is None:
			self.target_filter = np.arange(interpipe['targets'].shape[1])
		for loc in self.location_data + self.location_ts:
			if loc not in data:
				raise ValueError(f"Location '{loc}' not found in data dictionary.")
		trial_starts_ends = (interpipe['trial_start_times'], interpipe['trial_end_times'])
		features_list, interpipe['trial_idx'] = self.feature_extractor.extract_binned_features(
			data=[data[loc] for loc in self.location_data],
			timestamps_ms=[data[loc] for loc in self.location_ts],
			return_array=True,
			trial_starts_ends=trial_starts_ends
		)
=======
		for loc in self.location_data + self.location_ts:
			if loc not in data:
				raise ValueError(f"Location '{loc}' not found in data dictionary.")
		features_list = self.feature_extractor.extract_binned_features(data=[data[loc] for loc in self.location_data], timestamps_ms=[data[loc] for loc in self.location_ts], return_array=True)
		# FIXME: for now, deleting the timestamps from the data dictionary
		# since they're not correct anymore
>>>>>>> e0c174ed
		for loc in self.location_ts:
			del data[loc]
		for i, loc in enumerate(self.location_data):
			data[loc] = features_list[i]
<<<<<<< HEAD
			
		interpipe['trial_filt'] = np.zeros(len(data[self.location_data[0]]), dtype=np.int32)
		interpipe['targets_filt'] = np.zeros((len(data[self.location_data[0]]), self.target_filter.shape[0]), dtype=np.float32)
		for i, start in enumerate(interpipe['trial_idx']):
			end = interpipe['trial_idx'][i + 1] if i + 1 < len(interpipe['trial_idx']) else len(data[self.location_data[0]])
			interpipe['trial_filt'][start:end] = i
			interpipe['targets_filt'][start:end] = interpipe['targets'][i][self.target_filter]
		return data, interpipe
	
class LabelModificationBlock(DataProcessingBlock):
	"""
	A block to add label modifications to training data.
	"""

	def __init__(self, nicknames, param_dict, retain_unmodified=False):
		"""
		Initializes the LabelModificationBlock. Below are modification options and the required parameters in param_dict.
		See the apply_modifications function in utils/label_mods.py function and hover over each individual modification 
		function to get a better sense of what they do.
		- 'shift_bins': 'shift'
		- 'shift_by_trial': 'shift_range', 'individuate_dofs'
		- 'warp_by_trial': 'warp_factor', 'hold_time'
		- 'random_warp': 'hold_time, 'individuate_dofs'
		- 'sigmoid_replacement': 'sigmoid_k', 'center'
		- 'bias_endpoints': 'bias_range', 'individuate_dofs'
		Args:
			modifications (str or list): modification or modifications to add to labels
			nicknames (str or list): nickname or nicknames for the modifications
			leadup (int): The length of the history to be added before the first bin of each trial. Default is 10.
		"""
		self.param_dict = param_dict
		self.nicknames = nicknames
		self.retain_unmodified = retain_unmodified
		self.unmodified_data = None
	
	def transform(self, data, interpipe):
		"""
		Transform the data by modifying labels.
		Args:
			data (dict): Input data dictionary containing the data without history.
			interpipe (dict): A inter-pipeline bus for one-way sharing data between blocks within the preprocess_pipeline call.
		Returns:
			data (dict): The data dictionary with labels modified at the specified locations
			interpipe (dict): The interpipe dictionary remains unchanged
		"""
		if isinstance(self.nicknames, str):
			self.nicknames = [self.nicknames]
		
		if self.retain_unmodified:
			self.unmodified_data = data['behavior_train'].copy()

		data['behavior_train'] = utils.label_mods.apply_modifications(self.nicknames, data['behavior_train'], interpipe, self.param_dict)
		
=======
>>>>>>> e0c174ed
		return data, interpipe
	

class RegressionToClassificationBlock(DataProcessingBlock):
	"""
	A block for converting regression data into classification data by applying conditions to define classes.
	Each class is defined by a list of conditions (lambda functions) that must all be true for each column.
	Samples that don't match any defined conditions are automatically assigned to an additional "other" class.
	"""
	def __init__(self, location: str, conditions: List[List], output_key: str = None):
		"""
		Initializes the RegressionToClassificationBlock.
		Args:
			location (str): Key for the regression data array in the data dictionary.
			conditions (List[List]): List of class definitions. Each inner list contains conditions
									 for each column that define when a sample belongs to that class.
									 Conditions can be either lambda functions or strings.
									 String examples: "x < 0.2", "(x >= 0.2) & (x < 0.5)", "x > 0.8"
									 Lambda examples: lambda x: x < 0.2, lambda x: (x >= 0.2) & (x < 0.5)
									 Example: [
									 	["x < 0.2", "x < 0.2"],  # class 0
									 	["(x >= 0.2) & (x < 0.5)", "x < 0.2"],  # class 1
									 ]
									 Note: Samples not matching any conditions get assigned to an additional "other" class.
			output_key (str): Key for the output classification data. If None, uses same location (overwrites input).
		"""
		super().__init__()
		self.location = location
		self.conditions = self._convert_conditions(conditions)
		self.output_key = output_key if output_key is not None else location
		self.n_classes = len(conditions)
	
	def _convert_conditions(self, conditions):
		"""
		Convert string conditions to lambda functions if needed.
		Args:
			conditions: List of lists containing either strings or lambda functions
		Returns:
			List of lists containing lambda functions
		"""
		converted_conditions = []
		for class_conditions in conditions:
			converted_class = []
			for condition in class_conditions:
				if isinstance(condition, str):
					# Convert string to lambda function
					try:
						lambda_func = eval(f"lambda x: {condition}")
						converted_class.append(lambda_func)
					except Exception as e:
						raise ValueError(f"Invalid condition string '{condition}': {e}")
				else:
					# Assume it's already a callable (lambda function)
					converted_class.append(condition)
			converted_conditions.append(converted_class)
		return converted_conditions
	
	def transform(self, data, interpipe):
		"""
		Transform regression data into classification labels.
		Args:
			data (dict): Input data dictionary containing the regression data.
			interpipe (dict): A inter-pipeline bus for one-way sharing data between blocks.
		Returns:
			data_out (dict): Copy of input data with added classification labels.
			interpipe (dict): The interpipe dictionary remains unchanged.
		"""
		if self.location not in data:
			raise ValueError(f"RegressionToClassificationBlock requires '{self.location}' key in data dictionary.")
		
		regression_data = data[self.location]
		n_samples, n_features = regression_data.shape
		
		# Validate conditions don't exceed number of features
		if self.conditions:
			n_conditions = len(self.conditions[0])
			if n_conditions > n_features:
				raise ValueError(f"Number of conditions per class ({n_conditions}) cannot exceed number of features ({n_features})")
			
			# Use only the first n_conditions features
			features_to_use = min(n_conditions, n_features)
		else:
			features_to_use = n_features
		
		# Initialize class labels (default to -1 for unclassified)
		class_labels = np.full(n_samples, -1, dtype=int)
		
		# Apply conditions for each class
		for class_idx, class_conditions in enumerate(self.conditions):
			# Create boolean mask for each feature condition (only use first features_to_use features)
			feature_masks = []
			for feature_idx, condition in enumerate(class_conditions[:features_to_use]):
				# Skip None conditions (no constraint on this feature)
				if condition is not None:
					feature_data = regression_data[:, feature_idx]
					feature_mask = condition(feature_data)
					feature_masks.append(feature_mask)
			
			# Combine all non-None feature conditions with AND logic
			# If no conditions were specified (all None), all samples match this class
			if feature_masks:
				class_mask = np.all(feature_masks, axis=0)
			else:
				class_mask = np.ones(n_samples, dtype=bool)  # All samples match if no conditions
			
			# Assign class label (prioritize earlier classes in case of overlap)
			unassigned_mask = class_labels == -1
			final_mask = class_mask & unassigned_mask
			class_labels[final_mask] = class_idx
		
		# Assign remaining unmatched samples to an "other" class
		unmatched_mask = class_labels == -1
		if np.any(unmatched_mask):
			other_class_idx = len(self.conditions)  # Next available class number
			class_labels[unmatched_mask] = other_class_idx
			self.n_classes = len(self.conditions) + 1
		else:
			self.n_classes = len(self.conditions)
		
		# Copy input data and add classification labels
		data_out = data.copy()
		data_out[self.output_key] = class_labels
		
		return data_out, interpipe
	
 
class MovementOnsetDetectionBlock(DataProcessingBlock):
	"""
	A block for detecting movement onset in the EMG data.
	"""
	def __init__(self, location_emg: str, location_times:str , detection_config: dict, neural_indices: list = None, output_key: str = 'onset_indices'):
		super().__init__()
		self.location_emg = location_emg
		self.location_times = location_times
		self.detection_config = detection_config
		self.neural_indices = neural_indices
		self.output_key = output_key
		self.movement_onset_detection = MovementOnsetDetector(detection_config)

	def transform(self, data, interpipe):
		"""
		Transform the data by detecting movement onset in the EMG data.
		"""
		# Grab timestamps and EMG
		emg = data[self.location_emg]
		times = interpipe[self.location_times]
		trial_start_times = interpipe['trial_start_times']
		trial_end_times = interpipe['trial_end_times']

		# Select specific neural channels if indices are provided
		if self.neural_indices is not None:
			emg = emg[:, self.neural_indices]

		# Detect movement onsets
		onsets = self.movement_onset_detection.detect_movement_onsets(emg, times, trial_start_times, trial_end_times)

		# Add onsets to data dictionary
		interpipe[self.output_key] = onsets

		# Plot all channels together with onset markers
		n_channels = emg.shape[1]
		fig, ax = plt.subplots(1, 1, figsize=(12, 6))
		
		# Plot all EMG channels
		for ch in range(n_channels):
			ax.plot(times, emg[:, ch], alpha=0.7, linewidth=0.8, label=f'Channel {ch}')
		
		# Add vertical lines for onsets
		for onset_time in onsets:
			if onset_time is not None and not np.isnan(onset_time):
				ax.axvline(x=onset_time, color='red', linestyle='--', alpha=0.8, linewidth=2, label='Onset' if onset_time == onsets[0] else "")
		
		# Add trial boundaries for context
		for i, start_time in enumerate(trial_start_times):
			ax.axvline(x=start_time, color='green', linestyle=':', alpha=0.5, linewidth=1.5, 
					  label='Trial Start' if i == 0 else "")
		for i, end_time in enumerate(trial_end_times):
			ax.axvline(x=end_time, color='orange', linestyle=':', alpha=0.5, linewidth=1.5, 
					  label='Trial End' if i == 0 else "")
		
		ax.set_xlabel('Time (ms)')
		ax.set_ylabel('EMG Amplitude')
		ax.set_title('EMG Channels with Movement Onsets')
		ax.grid(True, alpha=0.3)
		ax.legend()
		plt.tight_layout()
		plt.show(block=True)

		return data, interpipe

class TemplateBehaviorReplacementBlock(DataProcessingBlock):
	"""
	A block for replacing the behavior data with a template behavior.
	"""
	def __init__(self, location_behavior: str, location_out: str, location_onsets: str, template_config: dict, kinematic_indices: list = None):
		super().__init__()
		self.location_behavior = location_behavior
		self.location_out = location_out
		self.location_onsets = location_onsets
		self.template_config = template_config
		self.kinematic_indices = kinematic_indices
	
	def transform(self, data, interpipe):
		"""
		Transform the data by replacing the behavior data with a template behavior.
		"""
		# Get behavior data and timestamps
		kinematics = data[self.location_behavior]
		behavior_ts = data.get(f'{self.location_behavior}_ts', data.get('behavior_ts'))
		
		if behavior_ts is None:
			raise ValueError(f"Could not find timestamps for behavior data. Expected '{self.location_behavior}_ts' or 'behavior_ts' in data.")
		
		# Get onsets from interpipe
		movement_onsets = interpipe[self.location_onsets]
		
		# Get trial timing information from interpipe
		trial_start_times = interpipe['trial_start_times']
		trial_end_times = interpipe['trial_end_times']
		
		# Get targets and other parameters from template config
		targets = data['targets']
		template_type = self.template_config.get('template_type', 'sigmoid')
		
		# Convert behavior data to numpy array if not already
		if not isinstance(kinematics, np.ndarray):
			kinematics = np.array(kinematics, dtype=np.float32)
		
		# Index the second axis of kinematics if kinematic_indices is provided
		if self.kinematic_indices is not None:
			kinematics = kinematics[:, self.kinematic_indices]
			targets = targets[:, self.kinematic_indices]
		
		# Apply template behavior
		templated_kinematics = self._apply_template_kinematics(
			kinematics=kinematics,
			behavior_ts=behavior_ts,
			trial_start_times=trial_start_times,
			trial_end_times=trial_end_times,
			movement_onsets=movement_onsets,
			targets=targets,
			template_type=template_type,
			template_params=self.template_config.get('template_params', {})
		)
		
		# Plot original vs templated kinematics
		self._plot_kinematics_comparison(
			original_kinematics=kinematics,
			templated_kinematics=templated_kinematics,
			behavior_ts=behavior_ts,
			trial_start_times=trial_start_times,
			trial_end_times=trial_end_times,
			movement_onsets=movement_onsets,
			kinematic_indices=self.kinematic_indices
		)
		
		# Update the behavior data in the data dictionary
		if self.kinematic_indices is not None:
			if self.location_out in data:
				data[self.location_out][:, self.kinematic_indices] = templated_kinematics
			else:
				# Copy input kinematics to output location and then modify the desired indices
				data[self.location_out] = kinematics.copy()
				data[self.location_out][:, self.kinematic_indices] = templated_kinematics
		else:
			data[self.location_out] = templated_kinematics
		
		return data, interpipe
	
	def _apply_template_kinematics(
		self,
		kinematics: np.ndarray,
		behavior_ts: np.ndarray,
		trial_start_times: np.ndarray,
		trial_end_times: np.ndarray,
		movement_onsets: np.ndarray,
		targets: np.ndarray,
		template_type: str = 'sigmoid',
		template_params: dict = None
	) -> np.ndarray:
		"""
		Apply template kinematics based on movement onsets and targets.

		Args:
			kinematics: np.ndarray - Array of shape (T, N) where N is the number of position variables
			behavior_ts: np.ndarray - Array of behavior timestamps (must be sorted)
			trial_start_times: np.ndarray - Array of trial start times
			trial_end_times: np.ndarray - Array of trial end times
			movement_onsets: np.ndarray - Array of shape (n_trials,) containing onset times for each trial
			targets: np.ndarray - Array of shape (n_trials, D) containing target positions for each trial
			template_type: str - Type of template to apply ('sigmoid', 'linear', 'step', etc.)
			template_params: dict - Additional parameters for the template function

		Returns:
			np.ndarray - Templated kinematics array of the same shape
		"""
		if template_params is None:
			template_params = {}
			
		templated = kinematics.copy()

		# All columns are position data
		N = kinematics.shape[1]
		
		# Find trial boundaries using searchsorted
		trial_start_indices = np.searchsorted(behavior_ts, trial_start_times, side='left')
		trial_end_indices = np.searchsorted(behavior_ts, trial_end_times, side='right')

		for trial_idx, (trial_start_idx, trial_end_idx) in enumerate(zip(trial_start_indices, trial_end_indices)):
			# Ensure indices are within bounds
			trial_start_idx = max(0, trial_start_idx)
			trial_end_idx = min(len(behavior_ts), trial_end_idx)
			
			if trial_start_idx >= trial_end_idx:
				continue  # Skip empty trials

			for i in range(N):  # Apply to all position dimensions
				# Check if we have an onset for this trial
				if trial_idx >= len(movement_onsets) or movement_onsets[trial_idx] is None or np.isnan(movement_onsets[trial_idx]):
					# If we don't know the onset, keep original kinematics in trial
					continue
				
				# Find onset index within this trial using the onset time
				onset_time = movement_onsets[trial_idx]
				onset_idx = np.searchsorted(behavior_ts[trial_start_idx:trial_end_idx], onset_time, side='left')
				onset_idx = trial_start_idx + onset_idx
				onset_idx = np.clip(onset_idx, trial_start_idx, trial_end_idx - 1)
				
				# Get target for this trial and dimension
				if trial_idx >= len(targets) or i >= targets.shape[1]:
					continue
				target = targets[trial_idx, i]
				
				# Set constant value before onset
				templated[trial_start_idx:onset_idx+1, i] = (
					templated[trial_start_idx - 1, i]
					if trial_start_idx > 0
					else templated[trial_start_idx, i]
				)
				
				# Get initial value at onset
				initial_value = templated[onset_idx, i]
				
				if trial_end_idx <= onset_idx:
					continue  # No samples after onset
				
				# Apply template from onset to end of trial
				num_samples = trial_end_idx - onset_idx
				duration_s = (behavior_ts[trial_end_idx - 1] - behavior_ts[onset_idx]) / 1000  # Convert ms to seconds
				
				template_values = self._generate_template(
					template_type=template_type,
					num_samples=num_samples,
					initial_value=initial_value,
					final_value=target,
					duration_s=duration_s,
					**template_params
				)
				
				templated[onset_idx:trial_end_idx, i] = template_values

		return templated
	
	def _generate_template(
		self,
		template_type: str,
		num_samples: int,
		initial_value: float,
		final_value: float,
		duration_s: float,
		**kwargs
	) -> np.ndarray:
		"""
		Generate template values based on the specified template type.
		
		Args:
			template_type: Type of template ('sigmoid', 'linear', 'step', 'exponential')
			num_samples: Number of samples to generate
			initial_value: Starting value
			final_value: Target value
			duration_s: Duration in seconds
			**kwargs: Additional parameters specific to each template type
		
		Returns:
			np.ndarray: Array of template values
		"""
		t = np.linspace(0, 1, num_samples)
		
		if template_type == 'sigmoid':
			return self._sigmoid_template(t, initial_value, final_value, duration_s, **kwargs)
		elif template_type == 'linear':
			return self._linear_template(t, initial_value, final_value)
		elif template_type == 'step':
			return self._step_template(t, initial_value, final_value, **kwargs)
		elif template_type == 'exponential':
			return self._exponential_template(t, initial_value, final_value, **kwargs)
		else:
			raise ValueError(f"Unknown template type: {template_type}")
	
	def _sigmoid_template(
		self,
		t: np.ndarray,
		initial_value: float,
		final_value: float,
		duration_s: float,
		steepness: float = 10,
		start_point: float = 0,
		start_threshold_percentage: float = 0.005,
		**kwargs
	) -> np.ndarray:
		"""Sigmoid template function."""
		# Normalized steepness
		s_norm = steepness * duration_s
		# Amplitude
		amplitude = final_value - initial_value
		# Calculate the normalized time midpoint t0_norm using s_norm
		log_arg = start_threshold_percentage / (1 - start_threshold_percentage)
		if log_arg <= 0:
			raise ValueError("Logarithm argument non-positive.")
		logit_val = np.log(log_arg)
		t0_norm = start_point - (1 / s_norm) * logit_val
		# Calculate the sigmoid value(s) using normalized time and s_norm
		exponent = -s_norm * (t - t0_norm)
		sigmoid_val = 1 / (1 + np.exp(exponent))
		return initial_value + amplitude * sigmoid_val
	
	def _linear_template(self, t: np.ndarray, initial_value: float, final_value: float) -> np.ndarray:
		"""Linear template function."""
		return initial_value + (final_value - initial_value) * t
	
	def _step_template(self, t: np.ndarray, initial_value: float, final_value: float, step_time: float = 0.5, **kwargs) -> np.ndarray:
		"""Step template function."""
		values = np.full_like(t, initial_value)
		values[t >= step_time] = final_value
		return values
	
	def _exponential_template(self, t: np.ndarray, initial_value: float, final_value: float, time_constant: float = 0.3, **kwargs) -> np.ndarray:
		"""Exponential template function."""
		amplitude = final_value - initial_value
		return initial_value + amplitude * (1 - np.exp(-t / time_constant))

	def _plot_kinematics_comparison(
		self,
		original_kinematics: np.ndarray,
		templated_kinematics: np.ndarray,
		behavior_ts: np.ndarray,
		trial_start_times: np.ndarray,
		trial_end_times: np.ndarray,
		movement_onsets: np.ndarray,
		kinematic_indices: list = None
	):
		"""
		Plot comparison between original and templated kinematics.
		
		Args:
			original_kinematics: Original kinematic data
			templated_kinematics: Templated kinematic data  
			behavior_ts: Behavior timestamps
			trial_start_times: Trial start times
			trial_end_times: Trial end times
			movement_onsets: Movement onset times
			kinematic_indices: Indices of kinematic dimensions to plot
		"""
		# Determine which dimensions to plot
		# Note: original_kinematics and templated_kinematics are already sliced if kinematic_indices was provided
		n_dims = original_kinematics.shape[1]
		
		if kinematic_indices is not None:
			# Data is already sliced, so plot indices 0, 1, 2, ... but label with original indices
			plot_indices = list(range(n_dims))
			plot_labels = [f'Dimension {kinematic_indices[i]}' for i in range(n_dims)]
		else:
			# Data contains all dimensions
			plot_indices = list(range(n_dims))
			plot_labels = [f'Dimension {i}' for i in plot_indices]
		
		# Create subplots - one for each kinematic dimension
		fig, axes = plt.subplots(n_dims, 1, figsize=(14, 4*n_dims), sharex=True)
		if n_dims == 1:
			axes = [axes]  # Make it iterable for single subplot
		
		fig.suptitle('Original vs Templated Kinematics Comparison', fontsize=16, fontweight='bold')
		
		for i, (dim_idx, ax, label) in enumerate(zip(plot_indices, axes, plot_labels)):
			# Plot original kinematics
			ax.plot(behavior_ts, original_kinematics[:, dim_idx], 
				   color='blue', alpha=0.7, linewidth=1.5, label='Original')
			
			# Plot templated kinematics
			ax.plot(behavior_ts, templated_kinematics[:, dim_idx], 
				   color='red', alpha=0.8, linewidth=2, label='Templated')
			
			# Add trial boundaries
			for j, start_time in enumerate(trial_start_times):
				ax.axvline(x=start_time, color='green', linestyle=':', alpha=0.6, linewidth=1,
						  label='Trial Start' if i == 0 and j == 0 else "")
			
			for j, end_time in enumerate(trial_end_times):
				ax.axvline(x=end_time, color='orange', linestyle=':', alpha=0.6, linewidth=1,
						  label='Trial End' if i == 0 and j == 0 else "")
			
			# Add movement onsets
			for j, onset_time in enumerate(movement_onsets):
				if onset_time is not None and not np.isnan(onset_time):
					ax.axvline(x=onset_time, color='purple', linestyle='--', alpha=0.8, linewidth=2,
							  label='Movement Onset' if i == 0 and j == 0 else "")
			
			# Formatting
			ax.set_ylabel(f'{label}\nPosition')
			ax.grid(True, alpha=0.3)
			ax.legend(loc='upper right')
			
			# Set title for each subplot
			ax.set_title(f'{label} - Original vs Templated', fontweight='bold')
		
		# Set common x-label
		axes[-1].set_xlabel('Time (ms)')
		
		plt.tight_layout()
		plt.show(block=True)

<|MERGE_RESOLUTION|>--- conflicted
+++ resolved
@@ -1,19 +1,9 @@
-<<<<<<< HEAD
 from ..dataaugmentation import SequenceScaler
 from ..feature_extraction import FeatureExtractor
 from ..utils.utils_general import resolve_path
 from ..utils.data_tools import load_one_nwb
-=======
-import neuraldecoding.utils
-import neuraldecoding.stabilization.latent_space_alignment
-import neuraldecoding.dataaugmentation.DataAugmentation
-from neuraldecoding.dataaugmentation import SequenceScaler
-from neuraldecoding.feature_extraction import FeatureExtractor
-from neuraldecoding.utils.utils_general import resolve_path
-from neuraldecoding.utils.data_tools import load_one_nwb
-from neuraldecoding.utils.training_utils import OutputScaler
-from neuraldecoding.preprocessing.onset_detection import MovementOnsetDetector
->>>>>>> e0c174ed
+from ..utils.training_utils import OutputScaler
+from ..preprocessing.onset_detection import MovementOnsetDetector
 import sklearn.preprocessing
 from .. import utils
 from .. import stabilization
@@ -25,14 +15,11 @@
 import warnings
 import time
 import pickle
-<<<<<<< HEAD
 import numpy as np
-=======
 from typing import Union, List
 import numpy as np
 import matplotlib.pyplot as plt
 
->>>>>>> e0c174ed
 
 class PreprocessingBlock(ABC):
 	"""
@@ -103,7 +90,6 @@
 	
 class IndexSelectorBlock(DataFormattingBlock):
 	"""
-<<<<<<< HEAD
 	A block for selecting specific indices from the data dictionary.
 	"""
 	def __init__(self, locations, indices):
@@ -112,36 +98,14 @@
 			locations = [locations]
 		self.locations = locations
 		self.indices = indices
-=======
-	Converts a dictionary (from load_one_nwb) to neural and behaviour data in dictionary format.
-	Add 'trial_idx' to interpipe.
-	"""
-	def __init__(self, neural_type = "sbp", data_keys = ["neural", "behaviour"], interpipe_keys = "trial_idx"):
-		"""
-		Initializes the Dict2DataDictBlock.
-		Args:
-			neural_type (str): Type of neural data to extract from the dictionary. Default is "sbp". Can be "sbp" or "tcfr"
-			data_keys (list): List of 2 keys names to store the neural and behaviour data in the output dictionary. Default is ["neural", "behaviour"].
-			interpipe_keys (str): Key name to store the trial_idx in the interpipe dictionary. Default is "trial_idx".
-		"""
-		super().__init__()
-		self.neural_type = neural_type
-		self.data_keys = data_keys
-		self.interpipe_keys = interpipe_keys
->>>>>>> e0c174ed
-
-	def transform(self, data, interpipe):
-		"""
-<<<<<<< HEAD
+
+	def transform(self, data, interpipe):
+		"""
 		Transform the data by selecting features from the specified locations.
-=======
-		Transform the data from a dictionary to neural and behaviour data in dictionary format.
->>>>>>> e0c174ed
 		Args:
 			data (dict): Input data dictionary containing the data to be transformed.
 			interpipe (dict): A inter-pipeline bus for one-way sharing data between blocks within the preprocess_pipeline call.
 		Returns:
-<<<<<<< HEAD
 			data_out (dict): The data dictionary with selected indices at the specified locations.
 			interpipe (dict): The interpipe dictionary remains unchanged.
 		"""
@@ -151,46 +115,15 @@
 			else:
 				raise ValueError(f"Location '{loc}' not found in data dictionary.")
 		return data, interpipe
-=======
-			data_out (dict): A dictionary containing 'neural' and 'behaviour' data.
-			interpipe (dict): Updated interpipe dictionary with entry of 'trial_idx' containing the trial indices.
-		"""
-		(neural, behaviour), trial_idx = neuraldecoding.utils.neural_finger_from_dict(data, self.neural_type)
-		interpipe[self.interpipe_keys] = trial_idx
-
-		data_out = {}
-		if len(self.data_keys) >= 1:
-			data_out[self.data_keys[0]] = neural
-			data_out[self.data_keys[1]] = behaviour
-
-		return data_out, interpipe
-	
-class LoadNWBBlock(DataFormattingBlock):
-	'''
-	Block for load NWB file in trainer testing, to bypass dataset to reduce potential problems (probably no but remove variabilities) from dataset.
-	'''
-	def __init__(self):
-		super().__init__()
->>>>>>> e0c174ed
-
-	def transform(self, data, interpipe):
-		'''
-		data is expected to be a dictionary with entry of data_path containing directory string to the NWB file
-		'''
-		data = load_one_nwb(data['data_path'])
-		return data, interpipe
-	
+
 class ClassificationDict2TupleBlock(DataFormattingBlock):
 	"""
 	Converts a dictionary to a tuple format for classification tasks.
 	Temporary block designed specifically for LDA and data from RPNI C-P2 experiments.
 
 	Assumes the dictionary contains keys 'X_train', 'y_train', 'X_test', and 'y_test'.
-<<<<<<< HEAD
 	Returns a tuple of (neural, behavior) for training or testing based on the 'is_train' key in the interpipe dictionary.
-=======
 	Returns a tuple of (neural, behaviour) for training or testing based on the 'is_train' key in the interpipe dictionary.
->>>>>>> e0c174ed
 	"""
 	def __init__(self):
 		super().__init__()
@@ -202,28 +135,17 @@
 			interpipe (dict): A inter-pipeline bus for one-way sharing data between blocks within the preprocess_pipeline call.
 		Returns:
 			data_out (tuple): A tuple containing either:
-<<<<<<< HEAD
-				- (neural, behavior) , contains either training or testing data depending on 'is_train' in interpipe.
-=======
 				- (neural, behaviour) , contains either training or testing data depending on 'is_train' in interpipe.
->>>>>>> e0c174ed
 			interpipe (dict): The interpipe dictionary remains unchanged.
 		"""
 		if 'is_train' not in interpipe:
 			raise ValueError("ClassificationDict2TupleBlock requires 'is_train' in interpipe.")
 
 		if interpipe['is_train']:
-<<<<<<< HEAD
 			neural, behavior = (data['X_train'], data['y_train'].flatten())
 		else:
 			neural, behavior = (data['X_test'], data['y_test'].flatten())
 		data_out = (neural, behavior)
-=======
-			neural, behaviour = (data['X_train'], data['y_train'].flatten())
-		else:
-			neural, behaviour = (data['X_test'], data['y_test'].flatten())
-		data_out = (neural, behaviour)
->>>>>>> e0c174ed
 		return data_out, interpipe
 
 class DataKeyRenameBlock(DataFormattingBlock):
@@ -289,24 +211,15 @@
 class DataSplitBlock(DataFormattingBlock):
 	"""
 	A block for splitting data into training and testing sets based on trial indices.
-<<<<<<< HEAD
 	Assumes the data dictionary contains 'neural' and 'behavior' keys, and the interpipe dictionary contains 'trial_idx'.
-=======
-	Assumes the data dictionary contains 'neural' and 'behaviour' keys, and the interpipe dictionary contains 'trial_idx', if location and interpipe_location are not specified.
->>>>>>> e0c174ed
 	It uses `neuraldecoding.utils.data_split_trial` to perform the split.
 	"""
 	def __init__(self, split_ratio: 0.8, split_seed: 42, location = ['neural', 'behaviour'], interpipe_location = ['trial_idx'], data_keys = ['neural_train', 'neural_test', 'behaviour_train', 'behaviour_test']):
 		"""
 		Initializes the DataSplitBlock.
 		Args:
-<<<<<<< HEAD
 			split_ratio (float, tuple): The ratio of training data to total data. Default is 0.8. If tuple, 
 				will be in the form of [train, validation, test] as a fraction of 1 (e.g. [0.7, 0.1, 0.2]).
-=======
-			location (List[str]): List of keys for data arrays in the data dictionary. Default is ['neural', 'behaviour'].
-			split_ratio (float): The ratio of training data to total data. Default is 0.8.
->>>>>>> e0c174ed
 			split_seed (int): Seed for random number generator to ensure reproducibility. Default is 42.
 			location (list): List of 2 keys names in the data dictionary to be split. Default is ['neural', 'behaviour'].
 			interpipe_location (list): List of 1 key name in the interpipe dictionary containing the trial indices. Default is ['trial_idx'].
@@ -323,23 +236,15 @@
 	def transform(self, data, interpipe):
 		"""
 		Transform the data by splitting it into training and testing sets based on trial indices.
-<<<<<<< HEAD
 		Assumes the data dictionary contains 'neural' and 'behavior' keys, and the interpipe dictionary contains 'trial_idx'.
 		It uses `neuraldecoding.utils.data_split_trial` to perform the split.
 		Args:
 			data (dict): Input data dictionary containing 'neural' and 'behavior' keys.
-=======
-		Assumes the data dictionary contains 'neural' and 'behaviour' keys, and the interpipe dictionary contains 'trial_idx', if location and interpipe_location are not specified.
-		It uses `neuraldecoding.utils.data_split_trial` to perform the split.
-		Args:
-			data (dict): Input data dictionary containing 'neural' and 'behaviour' keys if location are not specified.
->>>>>>> e0c174ed
 			interpipe (dict): A inter-pipeline bus for one-way sharing data between blocks within the preprocess_pipeline call.
 		Returns:
 			data_out (dict): A dictionary containing (by default data keys):
 				- 'neural_train': Training neural data
 				- 'neural_test': Testing neural data
-<<<<<<< HEAD
 				- 'behavior_train': Training behavior data
 				- 'behavior_test': Testing behavior data
 				if split_ratio is a tuple, also includes:
@@ -355,34 +260,11 @@
 										interpipe, 
 										split_ratio=self.split_ratio, 
 										seed=self.split_seed)
-=======
-				- 'behaviour_train': Training behaviour data
-				- 'behaviour_test': Testing behaviour data
-			interpipe (dict): The interpipe dictionary remains unchanged.
-		"""
-		if self.interpipe_location[0] not in interpipe:
-			raise ValueError(f"DataSplitBlock requires {self.interpipe_location[0]} in interpipe from other wrappers (Dict2DataBlock).")
-
-		split_data = neuraldecoding.utils.data_split_trial(data[self.location[0]], 
-														   data[self.location[1]], 
-														   interpipe[self.interpipe_location[0]], 
-														   split_ratio=self.split_ratio, 
-														   seed=self.split_seed)
-
-		(neural_train, behaviour_train), (neural_test, behaviour_test) = split_data
-		data_out = {}
-		data_out[self.data_keys[0]] = neural_train
-		data_out[self.data_keys[1]] = neural_test
-		data_out[self.data_keys[2]] = behaviour_train
-		data_out[self.data_keys[3]] = behaviour_test
-		return data_out, interpipe
->>>>>>> e0c174ed
 
 		return data, interpipe
 
 class Dict2BehaviorDatasetBlock(DataFormattingBlock):
 	"""
-<<<<<<< HEAD
 	Converts a dictionary to a BehaviorDataset or BehaviorDatasetCustom class.
 	"""
 	def __init__(self, otherdatakeys_list=None):
@@ -398,16 +280,7 @@
 			otherinterpipekeys_list (str, list, optional): Additional keys in the interpipe dictionary to include. Must be length 2 if
 				only train and test datasets are used, or length 3 if train, valid, and test datasets are used, or None.
 		"""
-=======
-	Converts a dictionary to a tuple format.
-	Accepts either 2 or 4 keys in the dictionary:
-		- If 2 keys: 'neural' and 'behaviour', by default location (or no location).
-		- If 4 keys: 'neural_train', 'neural_test', 'behaviour_train', 'behaviour_test', by default location (or no location).
-	"""
-	def __init__(self, location = None):
->>>>>>> e0c174ed
-		super().__init__()
-		self.location = location
+		super().__init__()
 
 		self.otherdatakeys_list = otherdatakeys_list
 	
@@ -418,67 +291,12 @@
 			data (dict): Input data dictionary containing the data and relevant information.
 			interpipe (dict): A inter-pipeline bus for one-way sharing data between blocks within the preprocess_pipeline call.
 		Returns:
-<<<<<<< HEAD
 			data_out (tuple): A tuple of BehaviorDataset or BehaviorDatasetCustom instances in order of [train, valid, test] or [train, test].
 			interpipe (dict): The interpipe dictionary remains unchanged.
 		"""
 		if 'neural_val' in data:
 			self.xkey = ['neural_train', 'neural_val', 'neural_test']
 			self.ykey = ['behavior_train', 'behavior_val', 'behavior_test']
-=======
-			data_out (tuple): A tuple containing either, (by default location):
-				- (neural, behaviour) if 2 keys are present
-				- (neural_train, neural_test, behaviour_train, behaviour_test) if 4 keys are present
-			interpipe (dict): The interpipe dictionary remains unchanged.
-		"""
-		if self.location is None:
-			if len(data) == 2:
-				self.location = ['neural', 'behaviour']
-			elif len(data) == 4:
-				self.location = ['neural_train', 'neural_test', 'behaviour_train', 'behaviour_test']
-
-		if len(data) == 2:
-			data_out = (data[self.location[0]], data[self.location[1]])
-		elif len(data) == 4:
-			data_out = (data[self.location[0]], data[self.location[1]], data[self.location[2]], data[self.location[3]])
-		else:
-			raise ValueError(f"Data Dict Contain Unexpected # of Keys. Expected 2 or 4 keys, got {len(data)}")
-		return data_out, interpipe
-
-class Dict2TrainerBlock(DataFormattingBlock):
-	"""
-	Converts a dictionary to a trainer dictionary format.
-	Accepts either 2 or 4 keys in the dictionary:
-		- If 2 keys: 'neural' and 'behaviour', by default location (or no location).
-		- If 4 keys: 'neural_train', 'neural_test', 'behaviour_train', 'behaviour_test', by default location (or no location).
-	"""
-	def __init__(self, location = None):
-		super().__init__()
-		self.location = location
-
-	def transform(self, data, interpipe):
-		"""
-		Transform the data from a dictionary to a trainer dictionary format.
-		Args:
-			data (dict): Input data dictionary.
-			interpipe (dict): A inter-pipeline bus for one-way sharing data between blocks within the preprocess_pipeline call.
-		Returns:
-			data_out (dict): A dictionary containing either:
-				- 'X' and 'Y' if 2 keys are present, (by default location).
-				- 'X_train', 'X_val', 'Y_train', 'Y_val' if 4 keys are present
-			interpipe (dict): The interpipe dictionary remains unchanged.
-		"""
-		if self.location is None:
-			if len(data) == 2:
-				self.location = ['neural', 'behaviour']
-			elif len(data) == 4:
-				self.location = ['neural_train', 'neural_test', 'behaviour_train', 'behaviour_test']
-
-		if len(data) == 2:
-			data_out = {'X': data[self.location[0]], 'Y': data[self.location[1]]}
-		elif len(data) == 4:
-			data_out = {'X_train': data[self.location[0]], 'X_val': data[self.location[1]], 'Y_train': data[self.location[2]], 'Y_val': data[self.location[3]]}
->>>>>>> e0c174ed
 		else:
 			self.xkey = ['neural_train', 'neural_test']
 			self.ykey = ['behavior_train', 'behavior_test']
@@ -501,29 +319,25 @@
 
 class Dataset2DictBlock(DataFormattingBlock):
 	"""
-<<<<<<< HEAD
 	Converts a dictionary (from load_one_nwb) to neural and behavior data in dictionary format.
 	Add 'trial_idx' to interpipe.
 	"""
 	def __init__(self, neural_nwb_loc, behavior_nwb_loc, apply_trial_filtering = True, continuous_time_scaler=None, trial_time_scaler=None,
 			  nwb_trial_start_times_loc = 'trials.cue_time', nwb_trial_end_times_loc = 'trials.stop_time', nwb_targets_loc = 'trials.target'):
-=======
-	Converts a dictionary (from load_one_nwb) to neural and behaviour data in dictionary format.
-	Add 'trial_idx' to interpipe.
-	"""
-	def __init__(self, neural_nwb_loc, behavior_nwb_loc, apply_trial_filtering = True, data_keys = ['neural', 'behaviour'], interpipe_keys = {'trial_start_times': 'trial_start_times', 'trial_end_times': 'trial_end_times', 'targets': 'targets'}, nwb_trial_start_times_loc = 'trials.cue_time', nwb_trial_end_times_loc = 'trials.stop_time', nwb_targets_loc = 'trials.target'):
->>>>>>> e0c174ed
-		"""
+		"""
+		Initializes the Dataset2DictBlock.
 		Initializes the Dataset2DictBlock.
 		Args:
 			neural_nwb_loc (str): Location path for neural data in the NWB file.
 			behavior_nwb_loc (str): Location path for behavior data in the NWB file.
 			apply_trial_filtering (bool): Whether to apply trial filtering. Default is True.
+			neural_nwb_loc (str): Location path for neural data in the NWB file.
+			behavior_nwb_loc (str): Location path for behavior data in the NWB file.
+			apply_trial_filtering (bool): Whether to apply trial filtering. Default is True.
 		"""
 		self.neural_nwb_loc = neural_nwb_loc
 		self.behavior_nwb_loc = behavior_nwb_loc
 		self.apply_trial_filtering = apply_trial_filtering
-<<<<<<< HEAD
 		self.nwb_trial_start_times_loc = nwb_trial_start_times_loc
 		self.nwb_trial_end_times_loc = nwb_trial_end_times_loc
 		self.nwb_targets_loc = nwb_targets_loc
@@ -534,46 +348,25 @@
 			trial_time_scaler = 1
 		self.trial_time_scaler = trial_time_scaler
 
-=======
-		self.data_keys = data_keys
-		self.interpipe_keys = interpipe_keys
-		self.nwb_trial_start_times_loc = nwb_trial_start_times_loc
-		self.nwb_trial_end_times_loc = nwb_trial_end_times_loc
-		self.nwb_targets_loc = nwb_targets_loc
->>>>>>> e0c174ed
-		super().__init__()
-
-	def transform(self, data, interpipe):
-		"""
-<<<<<<< HEAD
+		super().__init__()
+
+	def transform(self, data, interpipe):
+		"""
 		Transform the data from a dictionary to neural and behavior data in dictionary format.
-=======
-		Transform the data from a dictionary to neural and behaviour data in dictionary format.
->>>>>>> e0c174ed
 		Args:
 			data (dict): Input dataset class.
 			interpipe (dict): A inter-pipeline bus for one-way sharing data between blocks within the preprocess_pipeline call.
 		Returns:
-<<<<<<< HEAD
 			data_out (dict): A dictionary containing 'neural' and 'behavior' data.
 			interpipe (dict): Updated interpipe dictionary with entry of 'trial_idx' containing the trial indices.
 		"""
 		#TODO: Implement trial filtering (have an apply trial filters feature)
 		neural_nwb, behavior_nwb = resolve_path(data.dataset, self.neural_nwb_loc), resolve_path(data.dataset, self.behavior_nwb_loc)
 		neural, behavior = neural_nwb.data[:], behavior_nwb.data[:]
-=======
-			data_out (dict): A dictionary containing 'neural' and 'behaviour' data.
-			interpipe (dict): Updated interpipe dictionary with entry of 'trial_idx' containing the trial indices.
-		"""
-		#TODO: Implement trial filtering (have an apply trial filters feature)
-		neural, behaviour = resolve_path(data.dataset, self.neural_nwb_loc), resolve_path(data.dataset, self.behavior_nwb_loc)
-		neural, behaviour = neural.data[:], behaviour.data[:]
->>>>>>> e0c174ed
 		trial_start_times = resolve_path(data.dataset, self.nwb_trial_start_times_loc)
 		trial_end_times = resolve_path(data.dataset, self.nwb_trial_end_times_loc)
 		targets = resolve_path(data.dataset, self.nwb_targets_loc)
 		# Convert to milliseconds
-<<<<<<< HEAD
 		trial_start_times = trial_start_times[:]*self.trial_time_scaler
 		trial_end_times = trial_end_times[:]*self.trial_time_scaler
 		# Convert timestamps to milliseconds
@@ -585,63 +378,6 @@
 		interpipe['trial_start_times'] = trial_start_times
 		interpipe['trial_end_times'] = trial_end_times
 		interpipe['targets'] = targets[:]
-=======
-		trial_start_times = trial_start_times[:] * 1000
-		trial_end_times = trial_end_times[:] * 1000
-		# Convert timestamps to milliseconds
-		neural_ts, behaviour_ts = neural.timestamps[:] * 1000, behaviour.timestamps[:] * 1000
-		if self.apply_trial_filtering:
-			UserWarning("Trial Filtering coming soon to a dataset near you")
-
-		data_out = {self.data_keys[0]: neural, self.data_keys[1]: behaviour}
-		interpipe[self.interpipe_keys['trial_start_times']] = trial_start_times
-		interpipe[self.interpipe_keys['trial_end_times']] = trial_end_times
-		interpipe[self.interpipe_keys['targets']] = targets[:]
-		interpipe[f'{self.data_keys[0]}_ts'] = neural_ts
-		interpipe[f'{self.data_keys[1]}_ts'] = behaviour_ts
->>>>>>> e0c174ed
-		return data_out, interpipe
-
-class IndexSelectorBlock(DataFormattingBlock):
-	"""
-	A block for selecting data from a dictionary based on indices.
-	"""
-	def __init__(self, location: List[str], indices: Union[int, list]):
-		super().__init__()
-		self.location = location
-		self.indices = indices
-
-	def transform(self, data, interpipe):
-		data_out = data.copy()
-		for loc in self.location:
-			if loc not in data:
-				raise ValueError(f"Location '{loc}' not found in data dictionary.")
-			# Convert data to numpy array if not already
-			if not isinstance(data[loc], np.ndarray):
-				data[loc] = np.array(data[loc])
-			if data[loc].ndim == 1:
-				# For 1D data, select indices directly
-				data_out[loc] = data[loc][self.indices]
-			elif data[loc].ndim == 2:
-				# For 2D data, select indices from the second dimension
-				data_out[loc] = data[loc][:, self.indices]
-			else:
-				raise ValueError(f"Data at location '{loc}' must be 1D or 2D, got {data[loc].ndim}D")
-		return data_out, interpipe
-
-class OneHotToClassNumberBlock(DataFormattingBlock):
-	"""
-	A block for converting one-hot encoded data to class numbers.
-	"""
-	def __init__(self, location):
-		super().__init__()
-		self.location = location
-	def transform(self, data, interpipe):
-		data_out = data.copy()
-		for loc in self.location:
-			if loc not in data:
-				raise ValueError(f"Location '{loc}' not found in data dictionary.")
-			data_out[loc] = np.argmax(data[loc], axis=1)
 		return data_out, interpipe
 
 class RoundToIntegerBlock(DataFormattingBlock):
@@ -734,7 +470,6 @@
 
 		return data, interpipe
 
-<<<<<<< HEAD
 class TrialHistoryBlock(DataProcessingBlock):
 	"""
 	A block to add history but have each sequence be the length of an entire trial, plus padding and leadup.
@@ -771,10 +506,6 @@
 class NormalizationBlock(DataProcessingBlock):
 	def __init__(self, fit_location, apply_locations, normalizer_method, 
 			  normalizer_params, sklearn_type=None, save_path=None, retain_denorm=False):
-=======
-class NormalizationBlock(DataProcessingBlock):
-	def __init__(self, location, method, normalizer_params):
->>>>>>> e0c174ed
 		super().__init__()
 		self.fit_location = fit_location
 		if isinstance(apply_locations, str):
@@ -782,7 +513,6 @@
 		self.apply_location = apply_locations
 		self.normalizer_method = normalizer_method
 		self.normalizer_params = normalizer_params
-<<<<<<< HEAD
 		self.sklearn_type = sklearn_type
 		self.save_path = save_path
 		self.scaler = None
@@ -823,33 +553,6 @@
 		for loc in self.location:
 			data[loc] = normalizer.transform(data[loc])
 		return data, interpipe
-=======
-	
-	def transform(self, data, interpipe):
-		if interpipe['is_train']:
-			if self.normalizer_method == 'sklearn':
-				normalizer = getattr(sklearn.preprocessing, self.normalizer_params['type'])(**self.normalizer_params['params'])
-				data[self.location[0]] = normalizer.fit_transform(data[self.location[0]])
-				data[self.location[1]] = normalizer.transform(data[self.location[1]])
-			elif self.normalizer_method == 'sequence_scaler':
-				normalizer = SequenceScaler()
-				data[self.location[0]] = normalizer.fit_transform(data[self.location[0]])
-				data[self.location[1]] = normalizer.transform(data[self.location[1]])
-			else:
-				raise ValueError(f"Unsupported normalization method: {self.normalizer_method}")
-			if self.normalizer_params['is_save']:
-				if 'save_path' not in self.normalizer_params:
-					raise ValueError("NormalizationBlock requires 'save_path' in normalizer_params when is_save is True.")
-				with open(self.normalizer_params['save_path'], 'wb') as f:
-					pickle.dump(normalizer, f)
-			return data, interpipe
-		else:
-			with open(self.normalizer_params['save_path'], 'rb') as f:
-				normalizer = pickle.load(f)
-			for loc in self.location:
-				data[loc] = normalizer.transform(data[loc])
-			return data, interpipe
->>>>>>> e0c174ed
 
 class EnforceTensorBlock(DataProcessingBlock):
 	"""
@@ -886,6 +589,8 @@
 class FeatureExtractionBlock(DataProcessingBlock):
 	def __init__(self, location_data: list[str], location_ts: list[str], feature_extractor_config: dict):
 		super().__init__()
+		self.location_data = location_data
+		self.location_ts = location_ts
 		self.location_data = location_data
 		self.location_ts = location_ts
 		self.feature_extractor = FeatureExtractor(feature_extractor_config)
@@ -894,7 +599,6 @@
 			self.target_filter = np.array(self.target_filter, dtype=np.int32)
 
 	def transform(self, data, interpipe):
-<<<<<<< HEAD
 		if self.target_filter is None:
 			self.target_filter = np.arange(interpipe['targets'].shape[1])
 		for loc in self.location_data + self.location_ts:
@@ -907,19 +611,10 @@
 			return_array=True,
 			trial_starts_ends=trial_starts_ends
 		)
-=======
-		for loc in self.location_data + self.location_ts:
-			if loc not in data:
-				raise ValueError(f"Location '{loc}' not found in data dictionary.")
-		features_list = self.feature_extractor.extract_binned_features(data=[data[loc] for loc in self.location_data], timestamps_ms=[data[loc] for loc in self.location_ts], return_array=True)
-		# FIXME: for now, deleting the timestamps from the data dictionary
-		# since they're not correct anymore
->>>>>>> e0c174ed
 		for loc in self.location_ts:
 			del data[loc]
 		for i, loc in enumerate(self.location_data):
 			data[loc] = features_list[i]
-<<<<<<< HEAD
 			
 		interpipe['trial_filt'] = np.zeros(len(data[self.location_data[0]]), dtype=np.int32)
 		interpipe['targets_filt'] = np.zeros((len(data[self.location_data[0]]), self.target_filter.shape[0]), dtype=np.float32)
@@ -973,8 +668,6 @@
 
 		data['behavior_train'] = utils.label_mods.apply_modifications(self.nicknames, data['behavior_train'], interpipe, self.param_dict)
 		
-=======
->>>>>>> e0c174ed
 		return data, interpipe
 	
 
