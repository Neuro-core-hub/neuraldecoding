--- conflicted
+++ resolved
@@ -1,351 +1,345 @@
-import hydra
-from omegaconf import DictConfig
-import numpy as np
-import torch
-import json
-import collections
-from torch.optim import Optimizer
-from torch.optim.lr_scheduler import _LRScheduler
-from torch.utils.data import Dataset, DataLoader
-from torch.utils.data import DataLoader, TensorDataset
-from neuraldecoding.utils import prep_data_and_split, load_one_nwb
-import neuraldecoding.model.neural_network_models
-from neuraldecoding.trainer.Trainer import Trainer
-import neuraldecoding.stabilization.latent_space_alignment
-from neuraldecoding.model.neural_network_models.NeuralNetworkModel import NeuralNetworkModel
-from neuraldecoding.model.neural_network_models.LSTM import LSTM
-import neuraldecoding.utils.eval_metrics
-from neuraldecoding.utils.training_utils import generate_output_scaler, OutputScaler
-from neuraldecoding.utils.eval_metrics import *
-import os
-import collections
-
-class NNTrainer(Trainer):
-    def __init__(self, preprocessor, config, dataset = None):
-        super().__init__(config)
-        # General training params 
-        self.device = torch.device(config.training.device)
-        self.model = self.create_model(config.model).to(self.device)
-        self.optimizer = self.create_optimizer(config.optimizer, self.model.parameters())
-        self.scheduler = self.create_scheduler(config.scheduler, self.optimizer)
-        self.loss_func = self.create_loss_function(config.loss_func)
-        self.num_epochs = config.training.num_epochs
-        self.batch_size = config.training.batch_size
-<<<<<<< HEAD
-=======
-        self.full_batch_valid = config.training.get('full_batch_valid', False)
->>>>>>> e0c174ed
-        if isinstance(self.batch_size, collections.abc.Iterable):
-            self.train_batch_size = self.batch_size[0]
-            self.valid_batch_size = self.batch_size[1]
-        else:
-            self.train_batch_size = self.batch_size
-            self.valid_batch_size = self.batch_size
-        self.clear_cache = config.training.clear_cache
-        # Data specific params, TODO: change when dataset is finalized
-        self.preprocessor = preprocessor
-        if dataset is not None:
-            self.data_dict = self.load_data(dataset)
-            self.train_loader, self.valid_loader = self.create_dataloaders()
-
-    def load_data(self, data): # TODO, finalize this when dataset is merged to main
-        data_dict = self.preprocessor.preprocess_pipeline(data, params={'is_train': True})
-        # you should have Dict2TrainerBlock in your pipeline
-        # from block Dict2TrainerBlock, outputing A dictionary containing either:
-		#                               - 'X' and 'Y' if 2 keys are present
-		#                               - 'X_train', 'X_val', 'Y_train', 'Y_val' if 4 keys are present
-        # Typically it is 4 keys for NN trainer, so it will be 'X_train', 'X_val', 'Y_train', 'Y_val'.
-        return data_dict
-
-    def create_dataloaders(self):
-        """Creates PyTorch DataLoaders for training and validation data."""
-        train_dataset = TensorDataset(self.data_dict["X_train"].detach().clone().to(torch.float32), 
-                                    self.data_dict["Y_train"].detach().clone().to(torch.float32))
-        valid_dataset = TensorDataset(self.data_dict['X_val'].detach().clone().to(torch.float32), 
-                                    self.data_dict['Y_val'].detach().clone().to(torch.float32))
-        train_loader = DataLoader(train_dataset, batch_size=self.train_batch_size, shuffle=True)
-        if self.full_batch_valid:
-            valid_loader = DataLoader(valid_dataset, batch_size=len(valid_dataset), shuffle=False)
-        else:
-            valid_loader = DataLoader(valid_dataset, batch_size=self.valid_batch_size, shuffle=False)
-        return train_loader, valid_loader
-
-    def create_optimizer(self, optimizer_config: DictConfig, model_params) -> Optimizer:
-        """Creates and returns an optimizer based on the configuration."""
-        optimizer_class = getattr(torch.optim, optimizer_config.type)
-        return optimizer_class(model_params, **optimizer_config.params)
-
-    def create_scheduler(self, scheduler_config: DictConfig, optimizer: Optimizer) -> _LRScheduler:
-        """Creates and returns a learning rate scheduler based on the configuration."""
-        if scheduler_config is None or not scheduler_config or len(scheduler_config) == 0:
-            return None
-        scheduler_class = getattr(torch.optim.lr_scheduler, scheduler_config.type)
-        return scheduler_class(optimizer, **scheduler_config.params)
-
-    def create_loss_function(self, loss_config: DictConfig) -> torch.nn.Module:
-        """Creates and returns a loss function based on the configuration."""
-        loss_class = getattr(torch.nn, loss_config.type)
-        return loss_class(**loss_config.params)
-
-    def create_model(self, model_config: DictConfig) -> torch.nn.Module:
-        """Creates and returns a loss function based on the configuration."""
-        model_class = getattr(neuraldecoding.model.neural_network_models, model_config.type)
-        model = model_class(model_config.params)
-        return model
-
-    def train_model(self, train_loader = None, valid_loader = None):
-        # Override loaders if provided
-        if(train_loader is not None):
-            self.train_loader = train_loader
-        if(valid_loader is not None):
-            self.valid_loader = valid_loader
-
-        for epoch in range(self.num_epochs):
-            # Train
-            self.model.train()
-            running_loss = 0.0
-            train_all_predictions = []
-            train_all_targets = []
-
-            for x,y in self.train_loader:
-                self.optimizer.zero_grad()
-
-                loss, yhat = self.model.train_step(x.to(self.device), y.to(self.device), self.optimizer, self.loss_func, clear_cache = self.clear_cache)
-
-                running_loss += loss.item()
-                train_all_predictions.append(yhat.detach().cpu().numpy())
-                train_all_targets.append(y.detach().cpu().numpy())
-                if(self.clear_cache):
-                    del y, yhat
-
-            train_all_predictions = np.concatenate(train_all_predictions, axis=0)
-            train_all_targets = np.concatenate(train_all_targets, axis=0)
-            train_loss = running_loss / len(self.train_loader)
-
-            # Validate
-            val_loss, val_all_predictions, val_all_targets = self.validate_model()
-
-            # Scheduler step
-            if self.scheduler:
-                if isinstance(self.scheduler, torch.optim.lr_scheduler.ReduceLROnPlateau):
-                    self.scheduler.step(val_loss)
-                else:
-                    self.scheduler.step()
-
-            # Calculate and populate metrics
-            for metric in self.metrics:
-                if metric == "loss":
-                    self.logger[metric]['train'].append(train_loss)
-                    self.logger[metric]['valid'].append(val_loss)
-                else:
-                    metric_param = self.metric_params.get(metric, None)
-                    metric_class = getattr(neuraldecoding.utils.eval_metrics, metric)
-                    self.logger[metric]['train'].append(metric_class(train_all_predictions, train_all_targets, metric_param))
-                    self.logger[metric]['valid'].append(metric_class(val_all_predictions, val_all_targets, metric_param))
-
-            # Logging
-            self.save_print_log(epoch, train_loss, val_loss)
-
-        return self.model, self.logger
-    
-    def clear_gpu_cache(self):
-        self.model.cpu()
-        del self.model
-        del self.optimizer
-        torch.cuda.empty_cache()
-
-    def validate_model(self):
-        # Validate
-        self.model.eval()
-        running_val_loss = 0.0
-        val_all_predictions = []
-        val_all_targets = []
-
-        with torch.no_grad():
-            for x_val, y_val in self.valid_loader:
-                x_val = x_val.to(self.device)
-                y_val = y_val.to(self.device)
-                yhat_val = self.model(x_val)
-                val_loss = self.loss_func(yhat_val, y_val)
-
-                running_val_loss += val_loss.item()
-                val_all_predictions.append(yhat_val.cpu().numpy())
-                val_all_targets.append(y_val.cpu().numpy())
-                if(self.clear_cache):
-                    del y_val, yhat_val
-
-        val_all_predictions = np.concatenate(val_all_predictions, axis=0)
-        val_all_targets = np.concatenate(val_all_targets, axis=0)
-        val_loss = running_val_loss / len(self.valid_loader)
-
-        return val_loss, val_all_predictions, val_all_targets
-
-<<<<<<< HEAD
-class LSTMTrainer(NNTrainer):
-    def __init__(self, preprocessor, config, dataset = None):
-        super().__init__(preprocessor, config, dataset)
-
-    def validate_model(self):
-        # Validate
-        self.model.eval()
-        running_val_loss = 0.0
-        val_all_predictions = []
-        val_all_targets = []
-        h = None
-
-        with torch.no_grad():
-            all_x = self.valid_loader.dataset.tensors[0][:,:,-1]
-            val_all_targets = self.valid_loader.dataset.tensors[1]
-            val_all_predictions = self.model.forward(all_x, return_all_tsteps=True)
-            val_loss = self.loss_func(val_all_predictions, val_all_targets).item()
-
-        return val_loss, val_all_predictions.detach().cpu().numpy(), val_all_targets.detach().cpu().numpy()
-
-=======
->>>>>>> e0c174ed
-class IterationNNTrainer(NNTrainer):
-    '''
-    The trainer used in LINK dataset multiday training. Archived here for reference.
-    Does NOT do logging.
-
-    Based on Joey's training code for LINK dataset BCI-decoding section.
-    '''
-    def __init__(self, preprocessor, config, dataset = None):
-        super().__init__(preprocessor, config, dataset = None)
-    
-    def train_model(self, train_loader=None, valid_loader=None):
-        # Override loaders if provided
-        if(train_loader is not None):
-            self.train_loader = train_loader
-        if(valid_loader is not None):
-            self.valid_loader = valid_loader
-        iteration = 0
-
-        while iteration < self.num_epochs:
-            for x,y in self.train_loader:
-                self.model.train()
-                if iteration >= self.num_epochs:
-                    break
-
-                self.optimizer.zero_grad()
-
-                loss, yhat = self.model.train_step(x.to(self.device), y.to(self.device), self.optimizer, self.loss_func, clear_cache = self.clear_cache)
-
-                if(self.clear_cache):
-                    del y, yhat
-
-                # Validate
-                self.model.eval()
-                total_loss = 0.0
-                num_batches = 0
-                with torch.no_grad():
-                    for x_val, y_val in self.valid_loader:
-                        x_val = x_val.to(self.device)
-                        y_val = y_val.to(self.device)
-                        yhat_val = self.model(x_val)
-                        val_loss = self.loss_func(yhat_val, y_val)
-                        total_loss += val_loss.item()
-                        num_batches += 1
-                if self.print_results and (iteration % self.print_every == 0 or iteration == self.num_epochs - 1):
-                    print(f"Iteration {iteration}, Train Loss: {loss.item():.4f}, Val Loss: {(total_loss / num_batches):.4f}")
-
-                # Scheduler step
-                if self.scheduler:
-                    if isinstance(self.scheduler, torch.optim.lr_scheduler.ReduceLROnPlateau):
-                        self.scheduler.step(val_loss)
-                    else:
-                        self.scheduler.step()
-                iteration += 1
-        return self.model, self.logger
-
-class TCFNNTrainer(NNTrainer):
-    '''
-    Trainer for the tcFNN model.
-    '''
-    def __init__(self, preprocessor, config, dataset = None):
-        super().__init__(preprocessor, config, dataset = dataset)
-    
-
-    def train_model(self, train_loader = None, valid_loader = None):
-        # Override loaders if provided
-        if(train_loader is not None):
-            self.train_loader = train_loader
-        if(valid_loader is not None):
-            self.valid_loader = valid_loader
-
-        for epoch in range(self.num_epochs):
-            # Train
-            self.model.train()
-            running_loss = 0.0
-            train_all_predictions = []
-            train_all_targets = []
-
-            for x,y in self.train_loader:
-                self.optimizer.zero_grad()
-
-                loss, yhat = self.model.train_step(x.to(self.device), y.to(self.device), self.optimizer, self.loss_func, clear_cache = self.clear_cache)
-
-                running_loss += loss.item()
-                train_all_predictions.append(yhat.detach().cpu().numpy())
-                train_all_targets.append(y.detach().cpu().numpy())
-                if(self.clear_cache):
-                    del y, yhat
-
-            train_all_predictions = np.concatenate(train_all_predictions, axis=0)
-            train_all_targets = np.concatenate(train_all_targets, axis=0)
-            train_loss = running_loss / len(self.train_loader)
-
-            # Validate
-            val_loss, val_all_predictions, val_all_targets = self.validate_model()
-
-            # Scheduler step
-            if self.scheduler:
-                if isinstance(self.scheduler, torch.optim.lr_scheduler.ReduceLROnPlateau):
-                    self.scheduler.step(val_loss)
-                else:
-                    self.scheduler.step()
-
-            # Calculate and populate metrics
-            for metric in self.metrics:
-                if metric == "loss":
-                    self.logger[metric]['train'].append(train_loss)
-                    self.logger[metric]['valid'].append(val_loss)
-                else:
-                    metric_param = self.metric_params.get(metric, None)
-                    metric_class = getattr(neuraldecoding.utils.eval_metrics, metric)
-                    self.logger[metric]['train'].append(metric_class(train_all_predictions, train_all_targets, metric_param))
-                    self.logger[metric]['valid'].append(metric_class(val_all_predictions, val_all_targets, metric_param))
-            
-            # Logging
-            self.save_print_log(epoch, train_loss, val_loss)
-
-        self.model.scaler.fit(self.model, self.train_loader, device=self.device, dtype=torch.float32, num_outputs=self.model.num_states, verbose=False)
-        return self.model, self.logger
-
-    def validate_model(self):
-        # Validate
-        self.model.eval()
-        running_val_loss = 0.0
-        val_all_predictions = []
-        val_all_targets = []
-        
-        self.model.scaler.fit(self.model, self.train_loader, device=self.device, dtype=torch.float32, num_outputs=self.model.num_states, verbose=False)
-
-        with torch.no_grad():
-            for x_val, y_val in self.valid_loader:
-                x_val = x_val.to(self.device)
-                y_val = y_val.to(self.device)
-                yhat_val = self.model.scaler.unscale(self.model(x_val))
-                val_loss = self.loss_func(yhat_val, y_val)
-
-                running_val_loss += val_loss.item()
-                val_all_predictions.append(yhat_val.cpu().numpy())
-                val_all_targets.append(y_val.cpu().numpy())
-                if(self.clear_cache):
-                    del y_val, yhat_val
-
-        val_all_predictions = np.concatenate(val_all_predictions, axis=0)
-        val_all_targets = np.concatenate(val_all_targets, axis=0)
-        val_loss = running_val_loss / len(self.valid_loader)
-
+import hydra
+from omegaconf import DictConfig
+import numpy as np
+import torch
+import json
+import collections
+from torch.optim import Optimizer
+from torch.optim.lr_scheduler import _LRScheduler
+from torch.utils.data import Dataset, DataLoader
+from torch.utils.data import DataLoader, TensorDataset
+from neuraldecoding.utils import prep_data_and_split, load_one_nwb
+import neuraldecoding.model.neural_network_models
+from neuraldecoding.trainer.Trainer import Trainer
+import neuraldecoding.stabilization.latent_space_alignment
+from neuraldecoding.model.neural_network_models.NeuralNetworkModel import NeuralNetworkModel
+from neuraldecoding.model.neural_network_models.LSTM import LSTM
+import neuraldecoding.utils.eval_metrics
+from neuraldecoding.utils.training_utils import generate_output_scaler, OutputScaler
+from neuraldecoding.utils.eval_metrics import *
+import os
+import collections
+
+class NNTrainer(Trainer):
+    def __init__(self, preprocessor, config, dataset = None):
+        super().__init__(config)
+        # General training params 
+        self.device = torch.device(config.training.device)
+        self.model = self.create_model(config.model).to(self.device)
+        self.optimizer = self.create_optimizer(config.optimizer, self.model.parameters())
+        self.scheduler = self.create_scheduler(config.scheduler, self.optimizer)
+        self.loss_func = self.create_loss_function(config.loss_func)
+        self.num_epochs = config.training.num_epochs
+        self.batch_size = config.training.batch_size
+        self.full_batch_valid = config.training.get('full_batch_valid', False)
+        if isinstance(self.batch_size, collections.abc.Iterable):
+            self.train_batch_size = self.batch_size[0]
+            self.valid_batch_size = self.batch_size[1]
+        else:
+            self.train_batch_size = self.batch_size
+            self.valid_batch_size = self.batch_size
+        self.clear_cache = config.training.clear_cache
+        # Data specific params, TODO: change when dataset is finalized
+        self.preprocessor = preprocessor
+        if dataset is not None:
+            self.data_dict = self.load_data(dataset)
+            self.train_loader, self.valid_loader = self.create_dataloaders()
+
+    def load_data(self, data): # TODO, finalize this when dataset is merged to main
+        data_dict = self.preprocessor.preprocess_pipeline(data, params={'is_train': True})
+        # you should have Dict2TrainerBlock in your pipeline
+        # from block Dict2TrainerBlock, outputing A dictionary containing either:
+		#                               - 'X' and 'Y' if 2 keys are present
+		#                               - 'X_train', 'X_val', 'Y_train', 'Y_val' if 4 keys are present
+        # Typically it is 4 keys for NN trainer, so it will be 'X_train', 'X_val', 'Y_train', 'Y_val'.
+        return data_dict
+
+    def create_dataloaders(self):
+        """Creates PyTorch DataLoaders for training and validation data."""
+        train_dataset = TensorDataset(self.data_dict["X_train"].detach().clone().to(torch.float32), 
+                                    self.data_dict["Y_train"].detach().clone().to(torch.float32))
+        valid_dataset = TensorDataset(self.data_dict['X_val'].detach().clone().to(torch.float32), 
+                                    self.data_dict['Y_val'].detach().clone().to(torch.float32))
+        train_loader = DataLoader(train_dataset, batch_size=self.train_batch_size, shuffle=True)
+        if self.full_batch_valid:
+            valid_loader = DataLoader(valid_dataset, batch_size=len(valid_dataset), shuffle=False)
+        else:
+            valid_loader = DataLoader(valid_dataset, batch_size=self.valid_batch_size, shuffle=False)
+        return train_loader, valid_loader
+
+    def create_optimizer(self, optimizer_config: DictConfig, model_params) -> Optimizer:
+        """Creates and returns an optimizer based on the configuration."""
+        optimizer_class = getattr(torch.optim, optimizer_config.type)
+        return optimizer_class(model_params, **optimizer_config.params)
+
+    def create_scheduler(self, scheduler_config: DictConfig, optimizer: Optimizer) -> _LRScheduler:
+        """Creates and returns a learning rate scheduler based on the configuration."""
+        if scheduler_config is None or not scheduler_config or len(scheduler_config) == 0:
+            return None
+        scheduler_class = getattr(torch.optim.lr_scheduler, scheduler_config.type)
+        return scheduler_class(optimizer, **scheduler_config.params)
+
+    def create_loss_function(self, loss_config: DictConfig) -> torch.nn.Module:
+        """Creates and returns a loss function based on the configuration."""
+        loss_class = getattr(torch.nn, loss_config.type)
+        return loss_class(**loss_config.params)
+
+    def create_model(self, model_config: DictConfig) -> torch.nn.Module:
+        """Creates and returns a loss function based on the configuration."""
+        model_class = getattr(neuraldecoding.model.neural_network_models, model_config.type)
+        model = model_class(model_config.params)
+        return model
+
+    def train_model(self, train_loader = None, valid_loader = None):
+        # Override loaders if provided
+        if(train_loader is not None):
+            self.train_loader = train_loader
+        if(valid_loader is not None):
+            self.valid_loader = valid_loader
+
+        for epoch in range(self.num_epochs):
+            # Train
+            self.model.train()
+            running_loss = 0.0
+            train_all_predictions = []
+            train_all_targets = []
+
+            for x,y in self.train_loader:
+                self.optimizer.zero_grad()
+
+                loss, yhat = self.model.train_step(x.to(self.device), y.to(self.device), self.optimizer, self.loss_func, clear_cache = self.clear_cache)
+
+                running_loss += loss.item()
+                train_all_predictions.append(yhat.detach().cpu().numpy())
+                train_all_targets.append(y.detach().cpu().numpy())
+                if(self.clear_cache):
+                    del y, yhat
+
+            train_all_predictions = np.concatenate(train_all_predictions, axis=0)
+            train_all_targets = np.concatenate(train_all_targets, axis=0)
+            train_loss = running_loss / len(self.train_loader)
+
+            # Validate
+            val_loss, val_all_predictions, val_all_targets = self.validate_model()
+
+            # Scheduler step
+            if self.scheduler:
+                if isinstance(self.scheduler, torch.optim.lr_scheduler.ReduceLROnPlateau):
+                    self.scheduler.step(val_loss)
+                else:
+                    self.scheduler.step()
+
+            # Calculate and populate metrics
+            for metric in self.metrics:
+                if metric == "loss":
+                    self.logger[metric]['train'].append(train_loss)
+                    self.logger[metric]['valid'].append(val_loss)
+                else:
+                    metric_param = self.metric_params.get(metric, None)
+                    metric_class = getattr(neuraldecoding.utils.eval_metrics, metric)
+                    self.logger[metric]['train'].append(metric_class(train_all_predictions, train_all_targets, metric_param))
+                    self.logger[metric]['valid'].append(metric_class(val_all_predictions, val_all_targets, metric_param))
+
+            # Logging
+            self.save_print_log(epoch, train_loss, val_loss)
+
+        return self.model, self.logger
+    
+    def clear_gpu_cache(self):
+        self.model.cpu()
+        del self.model
+        del self.optimizer
+        torch.cuda.empty_cache()
+
+    def validate_model(self):
+        # Validate
+        self.model.eval()
+        running_val_loss = 0.0
+        val_all_predictions = []
+        val_all_targets = []
+
+        with torch.no_grad():
+            for x_val, y_val in self.valid_loader:
+                x_val = x_val.to(self.device)
+                y_val = y_val.to(self.device)
+                yhat_val = self.model(x_val)
+                val_loss = self.loss_func(yhat_val, y_val)
+
+                running_val_loss += val_loss.item()
+                val_all_predictions.append(yhat_val.cpu().numpy())
+                val_all_targets.append(y_val.cpu().numpy())
+                if(self.clear_cache):
+                    del y_val, yhat_val
+
+        val_all_predictions = np.concatenate(val_all_predictions, axis=0)
+        val_all_targets = np.concatenate(val_all_targets, axis=0)
+        val_loss = running_val_loss / len(self.valid_loader)
+
+        return val_loss, val_all_predictions, val_all_targets
+
+class LSTMTrainer(NNTrainer):
+    def __init__(self, preprocessor, config, dataset = None):
+        super().__init__(preprocessor, config, dataset)
+
+    def validate_model(self):
+        # Validate
+        self.model.eval()
+        running_val_loss = 0.0
+        val_all_predictions = []
+        val_all_targets = []
+        h = None
+
+        with torch.no_grad():
+            all_x = self.valid_loader.dataset.tensors[0][:,:,-1]
+            val_all_targets = self.valid_loader.dataset.tensors[1]
+            val_all_predictions = self.model.forward(all_x, return_all_tsteps=True)
+            val_loss = self.loss_func(val_all_predictions, val_all_targets).item()
+
+        return val_loss, val_all_predictions.detach().cpu().numpy(), val_all_targets.detach().cpu().numpy()
+
+class IterationNNTrainer(NNTrainer):
+    '''
+    The trainer used in LINK dataset multiday training. Archived here for reference.
+    Does NOT do logging.
+
+    Based on Joey's training code for LINK dataset BCI-decoding section.
+    '''
+    def __init__(self, preprocessor, config, dataset = None):
+        super().__init__(preprocessor, config, dataset = None)
+    
+    def train_model(self, train_loader=None, valid_loader=None):
+        # Override loaders if provided
+        if(train_loader is not None):
+            self.train_loader = train_loader
+        if(valid_loader is not None):
+            self.valid_loader = valid_loader
+        iteration = 0
+
+        while iteration < self.num_epochs:
+            for x,y in self.train_loader:
+                self.model.train()
+                if iteration >= self.num_epochs:
+                    break
+
+                self.optimizer.zero_grad()
+
+                loss, yhat = self.model.train_step(x.to(self.device), y.to(self.device), self.optimizer, self.loss_func, clear_cache = self.clear_cache)
+
+                if(self.clear_cache):
+                    del y, yhat
+
+                # Validate
+                self.model.eval()
+                total_loss = 0.0
+                num_batches = 0
+                with torch.no_grad():
+                    for x_val, y_val in self.valid_loader:
+                        x_val = x_val.to(self.device)
+                        y_val = y_val.to(self.device)
+                        yhat_val = self.model(x_val)
+                        val_loss = self.loss_func(yhat_val, y_val)
+                        total_loss += val_loss.item()
+                        num_batches += 1
+                if self.print_results and (iteration % self.print_every == 0 or iteration == self.num_epochs - 1):
+                    print(f"Iteration {iteration}, Train Loss: {loss.item():.4f}, Val Loss: {(total_loss / num_batches):.4f}")
+
+                # Scheduler step
+                if self.scheduler:
+                    if isinstance(self.scheduler, torch.optim.lr_scheduler.ReduceLROnPlateau):
+                        self.scheduler.step(val_loss)
+                    else:
+                        self.scheduler.step()
+                iteration += 1
+        return self.model, self.logger
+
+class TCFNNTrainer(NNTrainer):
+    '''
+    Trainer for the tcFNN model.
+    '''
+    def __init__(self, preprocessor, config, dataset = None):
+        super().__init__(preprocessor, config, dataset = dataset)
+    
+
+    def train_model(self, train_loader = None, valid_loader = None):
+        # Override loaders if provided
+        if(train_loader is not None):
+            self.train_loader = train_loader
+        if(valid_loader is not None):
+            self.valid_loader = valid_loader
+
+        for epoch in range(self.num_epochs):
+            # Train
+            self.model.train()
+            running_loss = 0.0
+            train_all_predictions = []
+            train_all_targets = []
+
+            for x,y in self.train_loader:
+                self.optimizer.zero_grad()
+
+                loss, yhat = self.model.train_step(x.to(self.device), y.to(self.device), self.optimizer, self.loss_func, clear_cache = self.clear_cache)
+
+                running_loss += loss.item()
+                train_all_predictions.append(yhat.detach().cpu().numpy())
+                train_all_targets.append(y.detach().cpu().numpy())
+                if(self.clear_cache):
+                    del y, yhat
+
+            train_all_predictions = np.concatenate(train_all_predictions, axis=0)
+            train_all_targets = np.concatenate(train_all_targets, axis=0)
+            train_loss = running_loss / len(self.train_loader)
+
+            # Validate
+            val_loss, val_all_predictions, val_all_targets = self.validate_model()
+
+            # Scheduler step
+            if self.scheduler:
+                if isinstance(self.scheduler, torch.optim.lr_scheduler.ReduceLROnPlateau):
+                    self.scheduler.step(val_loss)
+                else:
+                    self.scheduler.step()
+
+            # Calculate and populate metrics
+            for metric in self.metrics:
+                if metric == "loss":
+                    self.logger[metric]['train'].append(train_loss)
+                    self.logger[metric]['valid'].append(val_loss)
+                else:
+                    metric_param = self.metric_params.get(metric, None)
+                    metric_class = getattr(neuraldecoding.utils.eval_metrics, metric)
+                    self.logger[metric]['train'].append(metric_class(train_all_predictions, train_all_targets, metric_param))
+                    self.logger[metric]['valid'].append(metric_class(val_all_predictions, val_all_targets, metric_param))
+            
+            # Logging
+            self.save_print_log(epoch, train_loss, val_loss)
+
+        self.model.scaler.fit(self.model, self.train_loader, device=self.device, dtype=torch.float32, num_outputs=self.model.num_states, verbose=False)
+        return self.model, self.logger
+
+    def validate_model(self):
+        # Validate
+        self.model.eval()
+        running_val_loss = 0.0
+        val_all_predictions = []
+        val_all_targets = []
+        
+        self.model.scaler.fit(self.model, self.train_loader, device=self.device, dtype=torch.float32, num_outputs=self.model.num_states, verbose=False)
+
+        with torch.no_grad():
+            for x_val, y_val in self.valid_loader:
+                x_val = x_val.to(self.device)
+                y_val = y_val.to(self.device)
+                yhat_val = self.model.scaler.unscale(self.model(x_val))
+                val_loss = self.loss_func(yhat_val, y_val)
+
+                running_val_loss += val_loss.item()
+                val_all_predictions.append(yhat_val.cpu().numpy())
+                val_all_targets.append(y_val.cpu().numpy())
+                if(self.clear_cache):
+                    del y_val, yhat_val
+
+        val_all_predictions = np.concatenate(val_all_predictions, axis=0)
+        val_all_targets = np.concatenate(val_all_targets, axis=0)
+        val_loss = running_val_loss / len(self.valid_loader)
+
         return val_loss, val_all_predictions, val_all_targets