import numpy as np
import torch
from torch.utils.data import random_split
from sklearn.preprocessing import StandardScaler
from neuraldecoding.dataaugmentation import SequenceScaler
import pandas as pd
import glob
import os
import re
from pynwb import NWBFile, TimeSeries, NWBHDF5IO
from datetime import datetime
import pickle

def extract_dates_from_filenames(data_path):
    # Find all matching .pkl files
    pkl_files = glob.glob(os.path.join(data_path, '*_preprocess.pkl'))

    dates = []
    for file_path in pkl_files:
        filename = os.path.basename(file_path)
        match = re.match(r'(\d{4}-\d{2}-\d{2})_preprocess\.pkl', filename)
        if match:
            dates.append(match.group(1))

    dates = np.asarray([datetime.strptime(date, '%Y-%m-%d') for date in dates])
    return dates #sorted(dates) 

def load_day(date, data_path):
        file = os.path.join(data_path, f'{date.strftime("%Y-%m-%d")}_preprocess.pkl')

        with open(file, 'rb') as f:
            data_CO, data_RD = pickle.load(f)
        
        return data_CO, data_RD

def load_one_nwb(fp: str) -> dict:
    with NWBHDF5IO(fp, "r", load_namespaces=True) as io:
        nwb = io.read()
        ana = nwb.analysis  # TimeSeries are stored only here

        # helper → fetch from /analysis or raise clear error
        def ts(name: str):
            try:
                return ana[name]
            except KeyError as e:
                raise KeyError(
                    f"TimeSeries '{name}' not in /analysis of '{fp}'"
                ) from e

        # --- time and kinematics ---
        t_sec = ts("index_position").timestamps[:]
        time_ms = (np.round(t_sec * 1000)).astype(np.int32)

        finger_kinematics = np.column_stack(
            [
                ts(n).data[:].ravel()
                for n in (
                    "index_position",
                    "mrs_position",
                    "index_velocity",
                    "mrs_velocity",
                )
            ]
        ).astype(np.float64)

        # --- neural features ---
        sbp = (ts("SpikingBandPower").data[:] / 0.25).astype(np.float64)
        tcfr = ts("ThresholdCrossings").data[:].astype(np.int16)

        # --- trial info ---
        tr = nwb.trials.to_dataframe()
        trial_number = tr["trial_number"].to_numpy()
        trial_count = tr["trial_count"].to_numpy()
        target_positions = tr[
            ["index_target_position", "mrs_target_position"]
        ].to_numpy()
        run_id = tr["run_id"].iloc[0]
        target_style = tr["target_style"]
        trial_timeout = tr["trial_timeout"]

        trial_index = np.searchsorted(t_sec, tr["start_time"].to_numpy()).astype(
            np.int32
        )

        return dict(
            trial_number=trial_number,
            trial_count=trial_count,
            target_positions=target_positions,
            trial_timeout=trial_timeout,
            time=time_ms,
            finger_kinematics=finger_kinematics,
            sbp=sbp,
            tcfr=tcfr,
            trial_index=trial_index,
            target_style=target_style[0],
            run_id=np.full_like(trial_number, run_id),
        )
    
def neural_finger_from_dict(dict, neural_type):
    neural = dict[neural_type]
    finger = dict['finger_kinematics']
    trial_idx = dict['trial_index']
    return (neural, finger), trial_idx

def data_split_direct(data_X, data_Y, ratio):
    total_len = len(data_X)
    len1 = int(total_len * ratio)

    split1_X = data_X[:len1, :]
    split1_Y = data_Y[:len1, :]
    split2_X = data_X[len1:, :]
    split2_Y = data_Y[len1:, :]

    split1 = (split1_X, split1_Y)
    split2 = (split2_X, split2_Y)

    return split1, split2

<<<<<<< HEAD
def data_split_trial(x, y, trial_idx, split_ratio=0.8, seed = 42):
    boundaries = np.concatenate([trial_idx, [len(x)]])
    n_trials = len(trial_idx)
    if seed<0:
        n_samples = x.shape[0]
        n_val = int(n_samples * (1.0-split_ratio))

        # Take the last n_val samples for validation
        train_neural_split = x[:-n_val]
        train_kinematics_split = y[:-n_val]
        val_neural = x[-n_val:]
        val_kinematics = y[-n_val:]
        return (train_neural_split, train_kinematics_split), (val_neural, val_kinematics)
=======

def data_split_trial(x, y, trial_idx=None, split_ratio=0.8, seed=42, shuffle=False):
    """
    Split (x, y) into train/test.
    - If trial_idx is provided and non-empty, split by whole trials.
      trial_idx is interpreted as the start index of each trial (sorted or not).
    - If trial_idx is None or empty, split by samples.
    - Shuffles only when shuffle=True (seeded).
    Returns: (x_train, y_train), (x_test, y_test)
    """
    n = len(x)
    if len(y) != n:
        raise ValueError("x and y must have the same length.")

>>>>>>> 75fda6bb
    g = torch.Generator().manual_seed(seed)
    device = x.device if torch.is_tensor(x) else torch.device('cpu')

    # ----- Trial-aware split -----
    if trial_idx is not None and len(trial_idx) > 0:
        # Normalize/validate trial starts
        if torch.is_tensor(trial_idx):
            tstarts = trial_idx.flatten().long().cpu()
        else:
            tstarts = torch.as_tensor(trial_idx, dtype=torch.long)
        tstarts = tstarts.clamp(0, max(0, n - 1))
        tstarts, _ = torch.sort(tstarts)

        # Build boundaries: [t0, t1, ..., tn, N]
        boundaries = torch.cat([tstarts, torch.tensor([n], dtype=torch.long)])

        n_trials = len(tstarts)
        n_train_trials = int(n_trials * split_ratio)

        if shuffle:
            perm = torch.randperm(n_trials, generator=g)
        else:
            perm = torch.arange(n_trials)

        train_trials = perm[:n_train_trials]
        test_trials = perm[n_train_trials:]

        # Boolean masks on the same device as x (if tensor)
        train_mask = torch.zeros(n, dtype=torch.bool, device=device)
        test_mask = torch.zeros(n, dtype=torch.bool, device=device)

        for tr in train_trials.tolist():
            s = int(boundaries[tr].item())
            e = int(boundaries[tr + 1].item())
            train_mask[s:e] = True

        for tr in test_trials.tolist():
            s = int(boundaries[tr].item())
            e = int(boundaries[tr + 1].item())
            test_mask[s:e] = True

        return (x[train_mask], y[train_mask]), (x[test_mask], y[test_mask])

    # ----- Sample-wise split (no trial info) -----
    n_train = int(n * split_ratio)
    if shuffle:
        perm = torch.randperm(n, generator=g).to(device)
        train_idx = perm[:n_train]
        test_idx = perm[n_train:]
    else:
        train_idx = torch.arange(0, n_train, device=device)
        test_idx = torch.arange(n_train, n, device=device)

    return (x[train_idx], y[train_idx]), (x[test_idx], y[test_idx])


def add_history(neural_data, seq_len):
    """
    Add history to the neural data.
    neural_data is of shape (n_samples, n_channels)
    the output is of shape (n_samples, seq_len, n_channels)
    """
    Xtrain1 = torch.zeros((int(neural_data.shape[0]), int(neural_data.shape[1]), seq_len))
    Xtrain1[:, :, 0] = torch.from_numpy(neural_data)
    for k1 in range(seq_len - 1):
        k = k1 + 1
        Xtrain1[k:, :, k] = torch.from_numpy(neural_data[0:-k, :])

    # for RNNs, we want the last timestep to be the most recent data
    Xtrain1 = torch.flip(Xtrain1, (2,))

    #  (n_samples, n_channels, seq_len)
    return Xtrain1

def add_history_numpy(neural_data, seq_len):
    """
    Add history to the neural data.
    neural_data is of shape (n_samples, n_channels)
    the output is of shape (n_samples, seq_len, n_channels)
    """
    Xtrain1 = torch.zeros((int(neural_data.shape[0]), int(neural_data.shape[1]), seq_len))
    Xtrain1[:, :, 0] = torch.from_numpy(neural_data)
    for k1 in range(seq_len - 1):
        k = k1 + 1
        Xtrain1[k:, :, k] = torch.from_numpy(neural_data[0:-k, :])

    # for RNNs, we want the last timestep to be the most recent data
    Xtrain1 = torch.flip(Xtrain1, (2,))

    #  (n_samples, n_channels, seq_len)
    return Xtrain1.numpy()

def prep_data_and_split(data_dict, seq_len, num_train_trials, stabilization=None):
    trial_index = data_dict['trial_index']
    if len(trial_index) > num_train_trials:
        test_len = np.min((len(trial_index)-1, 399)) #TODO: split by trials as done in data_split_trial
        if stabilization is not None:
            neural = stabilization.fit(data_dict['sbp'])
            finger = data_dict['finger_kinematics']
        else:
            neural = data_dict['sbp']
            finger = data_dict['finger_kinematics']
        neural_training = neural[:trial_index[num_train_trials]]
        neural_testing = neural[trial_index[num_train_trials]:trial_index[test_len]]
        
        finger_training = finger[:trial_index[num_train_trials]]
        finger_testing = finger[trial_index[num_train_trials]:trial_index[test_len]]

        # add history
        if seq_len > 0:
            neural_training_hist = add_history(neural_training, seq_len)
            neural_testing_hist = add_history(neural_testing, seq_len)

            input_scaler = SequenceScaler()
            neural_training_scaled = input_scaler.fit_transform(neural_training_hist.numpy())
            output_scaler = StandardScaler()
            finger_training_scaled = output_scaler.fit_transform(finger_training)

            input_scaler = SequenceScaler()
            neural_testing_scaled = input_scaler.fit_transform(neural_testing_hist.numpy())
            output_scaler = StandardScaler()
            finger_testing_scaled = output_scaler.fit_transform(finger_testing)

            return torch.tensor(neural_training_scaled), torch.tensor(neural_testing_scaled), torch.tensor(finger_training_scaled), torch.tensor(finger_testing_scaled)
        else:
            return torch.tensor(neural_training), torch.tensor(neural_testing), torch.tensor(finger_training), torch.tensor(finger_testing)

    else:
        raise Exception('not enough trials')
    
def prep_data_decoder(data_dict, seq_len, stabilization=None):
    neural = data_dict['sbp']
    finger = data_dict['finger_kinematics']

    if stabilization is not None:
        neural = stabilization.extract_latent_space(neural)
    # add history
    if seq_len > 0:
        neural_hist = add_history(neural, seq_len)
        input_scaler = SequenceScaler()
        neural_scaled = input_scaler.fit_transform(neural_hist.numpy())
        output_scaler = StandardScaler()
        finger_scaled = output_scaler.fit_transform(finger)
        return torch.tensor(neural_scaled), torch.tensor(finger_scaled)
    else:
        return neural, torch.tensor(finger)
    
def add_hist(X, Y, hist=10):
    nNeu = X.shape[1]

    adjX = np.zeros((X.shape[0]-hist, nNeu, hist+1))
    for h in range(hist+1):
        adjX[:,:,h] = X[h:X.shape[0]-hist+h,:]
    adjY = Y[hist:,:]

    adjX = adjX.reshape(adjX.shape[0],-1)

    adjX = np.column_stack([adjX, np.ones(adjX.shape[0])])
    return adjX, adjY

def add_training_noise(x,
                       bias_neural_std=None,
                       noise_neural_std=None,
                       noise_neural_walk_std=None,
                       bias_allchans_neural_std=None,
                       device='cpu'):
		"""Function to add different types of noise to training input data to make models more robust.
		Identical to the methods in Willet 2021.
		Args:
			x (tensor):                     neural data of shape [batch_size x seq_len x num_chans]
			bias_neural_std (float):        std of bias noise
			noise_neural_std (float):       std of white noise
			noise_neural_walk_std (float):  std of random walk noise
			bias_allchans_neural_std (float): std of bias noise, bias is same across all channels
			device (device):                torch device (cpu or cuda)
		"""
		if bias_neural_std:
			# bias is constant across time (i.e. the 3 conv inputs), but different for each channel & batch
			biases = torch.normal(torch.zeros(x.shape[:2]), bias_neural_std).unsqueeze(2).repeat(1, 1, x.shape[2])
			x = x + biases.to(device=device)

		if noise_neural_std:
			# adds white noise to each channel and timepoint (independent)
			noise = torch.normal(torch.zeros_like(x), noise_neural_std)
			x = x + noise.to(device=device)

		if noise_neural_walk_std:
			# adds a random walk to each channel (noise is summed across time)
			noise = torch.normal(torch.zeros_like(x), noise_neural_walk_std).cumsum(dim=2)
			x = x + noise.to(device=device)

		if bias_allchans_neural_std:
			# bias is constant across time (i.e. the 3 conv inputs), and same for each channel
			biases = torch.normal(torch.zeros((x.shape[0], 1, 1)), bias_allchans_neural_std).repeat(1, x.shape[1], x.shape[2])
			x = x + biases.to(device=device)

		return x<|MERGE_RESOLUTION|>--- conflicted
+++ resolved
@@ -1,345 +1,329 @@
-import numpy as np
-import torch
-from torch.utils.data import random_split
-from sklearn.preprocessing import StandardScaler
-from neuraldecoding.dataaugmentation import SequenceScaler
-import pandas as pd
-import glob
-import os
-import re
-from pynwb import NWBFile, TimeSeries, NWBHDF5IO
-from datetime import datetime
-import pickle
-
-def extract_dates_from_filenames(data_path):
-    # Find all matching .pkl files
-    pkl_files = glob.glob(os.path.join(data_path, '*_preprocess.pkl'))
-
-    dates = []
-    for file_path in pkl_files:
-        filename = os.path.basename(file_path)
-        match = re.match(r'(\d{4}-\d{2}-\d{2})_preprocess\.pkl', filename)
-        if match:
-            dates.append(match.group(1))
-
-    dates = np.asarray([datetime.strptime(date, '%Y-%m-%d') for date in dates])
-    return dates #sorted(dates) 
-
-def load_day(date, data_path):
-        file = os.path.join(data_path, f'{date.strftime("%Y-%m-%d")}_preprocess.pkl')
-
-        with open(file, 'rb') as f:
-            data_CO, data_RD = pickle.load(f)
-        
-        return data_CO, data_RD
-
-def load_one_nwb(fp: str) -> dict:
-    with NWBHDF5IO(fp, "r", load_namespaces=True) as io:
-        nwb = io.read()
-        ana = nwb.analysis  # TimeSeries are stored only here
-
-        # helper → fetch from /analysis or raise clear error
-        def ts(name: str):
-            try:
-                return ana[name]
-            except KeyError as e:
-                raise KeyError(
-                    f"TimeSeries '{name}' not in /analysis of '{fp}'"
-                ) from e
-
-        # --- time and kinematics ---
-        t_sec = ts("index_position").timestamps[:]
-        time_ms = (np.round(t_sec * 1000)).astype(np.int32)
-
-        finger_kinematics = np.column_stack(
-            [
-                ts(n).data[:].ravel()
-                for n in (
-                    "index_position",
-                    "mrs_position",
-                    "index_velocity",
-                    "mrs_velocity",
-                )
-            ]
-        ).astype(np.float64)
-
-        # --- neural features ---
-        sbp = (ts("SpikingBandPower").data[:] / 0.25).astype(np.float64)
-        tcfr = ts("ThresholdCrossings").data[:].astype(np.int16)
-
-        # --- trial info ---
-        tr = nwb.trials.to_dataframe()
-        trial_number = tr["trial_number"].to_numpy()
-        trial_count = tr["trial_count"].to_numpy()
-        target_positions = tr[
-            ["index_target_position", "mrs_target_position"]
-        ].to_numpy()
-        run_id = tr["run_id"].iloc[0]
-        target_style = tr["target_style"]
-        trial_timeout = tr["trial_timeout"]
-
-        trial_index = np.searchsorted(t_sec, tr["start_time"].to_numpy()).astype(
-            np.int32
-        )
-
-        return dict(
-            trial_number=trial_number,
-            trial_count=trial_count,
-            target_positions=target_positions,
-            trial_timeout=trial_timeout,
-            time=time_ms,
-            finger_kinematics=finger_kinematics,
-            sbp=sbp,
-            tcfr=tcfr,
-            trial_index=trial_index,
-            target_style=target_style[0],
-            run_id=np.full_like(trial_number, run_id),
-        )
-    
-def neural_finger_from_dict(dict, neural_type):
-    neural = dict[neural_type]
-    finger = dict['finger_kinematics']
-    trial_idx = dict['trial_index']
-    return (neural, finger), trial_idx
-
-def data_split_direct(data_X, data_Y, ratio):
-    total_len = len(data_X)
-    len1 = int(total_len * ratio)
-
-    split1_X = data_X[:len1, :]
-    split1_Y = data_Y[:len1, :]
-    split2_X = data_X[len1:, :]
-    split2_Y = data_Y[len1:, :]
-
-    split1 = (split1_X, split1_Y)
-    split2 = (split2_X, split2_Y)
-
-    return split1, split2
-
-<<<<<<< HEAD
-def data_split_trial(x, y, trial_idx, split_ratio=0.8, seed = 42):
-    boundaries = np.concatenate([trial_idx, [len(x)]])
-    n_trials = len(trial_idx)
-    if seed<0:
-        n_samples = x.shape[0]
-        n_val = int(n_samples * (1.0-split_ratio))
-
-        # Take the last n_val samples for validation
-        train_neural_split = x[:-n_val]
-        train_kinematics_split = y[:-n_val]
-        val_neural = x[-n_val:]
-        val_kinematics = y[-n_val:]
-        return (train_neural_split, train_kinematics_split), (val_neural, val_kinematics)
-=======
-
-def data_split_trial(x, y, trial_idx=None, split_ratio=0.8, seed=42, shuffle=False):
-    """
-    Split (x, y) into train/test.
-    - If trial_idx is provided and non-empty, split by whole trials.
-      trial_idx is interpreted as the start index of each trial (sorted or not).
-    - If trial_idx is None or empty, split by samples.
-    - Shuffles only when shuffle=True (seeded).
-    Returns: (x_train, y_train), (x_test, y_test)
-    """
-    n = len(x)
-    if len(y) != n:
-        raise ValueError("x and y must have the same length.")
-
->>>>>>> 75fda6bb
-    g = torch.Generator().manual_seed(seed)
-    device = x.device if torch.is_tensor(x) else torch.device('cpu')
-
-    # ----- Trial-aware split -----
-    if trial_idx is not None and len(trial_idx) > 0:
-        # Normalize/validate trial starts
-        if torch.is_tensor(trial_idx):
-            tstarts = trial_idx.flatten().long().cpu()
-        else:
-            tstarts = torch.as_tensor(trial_idx, dtype=torch.long)
-        tstarts = tstarts.clamp(0, max(0, n - 1))
-        tstarts, _ = torch.sort(tstarts)
-
-        # Build boundaries: [t0, t1, ..., tn, N]
-        boundaries = torch.cat([tstarts, torch.tensor([n], dtype=torch.long)])
-
-        n_trials = len(tstarts)
-        n_train_trials = int(n_trials * split_ratio)
-
-        if shuffle:
-            perm = torch.randperm(n_trials, generator=g)
-        else:
-            perm = torch.arange(n_trials)
-
-        train_trials = perm[:n_train_trials]
-        test_trials = perm[n_train_trials:]
-
-        # Boolean masks on the same device as x (if tensor)
-        train_mask = torch.zeros(n, dtype=torch.bool, device=device)
-        test_mask = torch.zeros(n, dtype=torch.bool, device=device)
-
-        for tr in train_trials.tolist():
-            s = int(boundaries[tr].item())
-            e = int(boundaries[tr + 1].item())
-            train_mask[s:e] = True
-
-        for tr in test_trials.tolist():
-            s = int(boundaries[tr].item())
-            e = int(boundaries[tr + 1].item())
-            test_mask[s:e] = True
-
-        return (x[train_mask], y[train_mask]), (x[test_mask], y[test_mask])
-
-    # ----- Sample-wise split (no trial info) -----
-    n_train = int(n * split_ratio)
-    if shuffle:
-        perm = torch.randperm(n, generator=g).to(device)
-        train_idx = perm[:n_train]
-        test_idx = perm[n_train:]
-    else:
-        train_idx = torch.arange(0, n_train, device=device)
-        test_idx = torch.arange(n_train, n, device=device)
-
-    return (x[train_idx], y[train_idx]), (x[test_idx], y[test_idx])
-
-
-def add_history(neural_data, seq_len):
-    """
-    Add history to the neural data.
-    neural_data is of shape (n_samples, n_channels)
-    the output is of shape (n_samples, seq_len, n_channels)
-    """
-    Xtrain1 = torch.zeros((int(neural_data.shape[0]), int(neural_data.shape[1]), seq_len))
-    Xtrain1[:, :, 0] = torch.from_numpy(neural_data)
-    for k1 in range(seq_len - 1):
-        k = k1 + 1
-        Xtrain1[k:, :, k] = torch.from_numpy(neural_data[0:-k, :])
-
-    # for RNNs, we want the last timestep to be the most recent data
-    Xtrain1 = torch.flip(Xtrain1, (2,))
-
-    #  (n_samples, n_channels, seq_len)
-    return Xtrain1
-
-def add_history_numpy(neural_data, seq_len):
-    """
-    Add history to the neural data.
-    neural_data is of shape (n_samples, n_channels)
-    the output is of shape (n_samples, seq_len, n_channels)
-    """
-    Xtrain1 = torch.zeros((int(neural_data.shape[0]), int(neural_data.shape[1]), seq_len))
-    Xtrain1[:, :, 0] = torch.from_numpy(neural_data)
-    for k1 in range(seq_len - 1):
-        k = k1 + 1
-        Xtrain1[k:, :, k] = torch.from_numpy(neural_data[0:-k, :])
-
-    # for RNNs, we want the last timestep to be the most recent data
-    Xtrain1 = torch.flip(Xtrain1, (2,))
-
-    #  (n_samples, n_channels, seq_len)
-    return Xtrain1.numpy()
-
-def prep_data_and_split(data_dict, seq_len, num_train_trials, stabilization=None):
-    trial_index = data_dict['trial_index']
-    if len(trial_index) > num_train_trials:
-        test_len = np.min((len(trial_index)-1, 399)) #TODO: split by trials as done in data_split_trial
-        if stabilization is not None:
-            neural = stabilization.fit(data_dict['sbp'])
-            finger = data_dict['finger_kinematics']
-        else:
-            neural = data_dict['sbp']
-            finger = data_dict['finger_kinematics']
-        neural_training = neural[:trial_index[num_train_trials]]
-        neural_testing = neural[trial_index[num_train_trials]:trial_index[test_len]]
-        
-        finger_training = finger[:trial_index[num_train_trials]]
-        finger_testing = finger[trial_index[num_train_trials]:trial_index[test_len]]
-
-        # add history
-        if seq_len > 0:
-            neural_training_hist = add_history(neural_training, seq_len)
-            neural_testing_hist = add_history(neural_testing, seq_len)
-
-            input_scaler = SequenceScaler()
-            neural_training_scaled = input_scaler.fit_transform(neural_training_hist.numpy())
-            output_scaler = StandardScaler()
-            finger_training_scaled = output_scaler.fit_transform(finger_training)
-
-            input_scaler = SequenceScaler()
-            neural_testing_scaled = input_scaler.fit_transform(neural_testing_hist.numpy())
-            output_scaler = StandardScaler()
-            finger_testing_scaled = output_scaler.fit_transform(finger_testing)
-
-            return torch.tensor(neural_training_scaled), torch.tensor(neural_testing_scaled), torch.tensor(finger_training_scaled), torch.tensor(finger_testing_scaled)
-        else:
-            return torch.tensor(neural_training), torch.tensor(neural_testing), torch.tensor(finger_training), torch.tensor(finger_testing)
-
-    else:
-        raise Exception('not enough trials')
-    
-def prep_data_decoder(data_dict, seq_len, stabilization=None):
-    neural = data_dict['sbp']
-    finger = data_dict['finger_kinematics']
-
-    if stabilization is not None:
-        neural = stabilization.extract_latent_space(neural)
-    # add history
-    if seq_len > 0:
-        neural_hist = add_history(neural, seq_len)
-        input_scaler = SequenceScaler()
-        neural_scaled = input_scaler.fit_transform(neural_hist.numpy())
-        output_scaler = StandardScaler()
-        finger_scaled = output_scaler.fit_transform(finger)
-        return torch.tensor(neural_scaled), torch.tensor(finger_scaled)
-    else:
-        return neural, torch.tensor(finger)
-    
-def add_hist(X, Y, hist=10):
-    nNeu = X.shape[1]
-
-    adjX = np.zeros((X.shape[0]-hist, nNeu, hist+1))
-    for h in range(hist+1):
-        adjX[:,:,h] = X[h:X.shape[0]-hist+h,:]
-    adjY = Y[hist:,:]
-
-    adjX = adjX.reshape(adjX.shape[0],-1)
-
-    adjX = np.column_stack([adjX, np.ones(adjX.shape[0])])
-    return adjX, adjY
-
-def add_training_noise(x,
-                       bias_neural_std=None,
-                       noise_neural_std=None,
-                       noise_neural_walk_std=None,
-                       bias_allchans_neural_std=None,
-                       device='cpu'):
-		"""Function to add different types of noise to training input data to make models more robust.
-		Identical to the methods in Willet 2021.
-		Args:
-			x (tensor):                     neural data of shape [batch_size x seq_len x num_chans]
-			bias_neural_std (float):        std of bias noise
-			noise_neural_std (float):       std of white noise
-			noise_neural_walk_std (float):  std of random walk noise
-			bias_allchans_neural_std (float): std of bias noise, bias is same across all channels
-			device (device):                torch device (cpu or cuda)
-		"""
-		if bias_neural_std:
-			# bias is constant across time (i.e. the 3 conv inputs), but different for each channel & batch
-			biases = torch.normal(torch.zeros(x.shape[:2]), bias_neural_std).unsqueeze(2).repeat(1, 1, x.shape[2])
-			x = x + biases.to(device=device)
-
-		if noise_neural_std:
-			# adds white noise to each channel and timepoint (independent)
-			noise = torch.normal(torch.zeros_like(x), noise_neural_std)
-			x = x + noise.to(device=device)
-
-		if noise_neural_walk_std:
-			# adds a random walk to each channel (noise is summed across time)
-			noise = torch.normal(torch.zeros_like(x), noise_neural_walk_std).cumsum(dim=2)
-			x = x + noise.to(device=device)
-
-		if bias_allchans_neural_std:
-			# bias is constant across time (i.e. the 3 conv inputs), and same for each channel
-			biases = torch.normal(torch.zeros((x.shape[0], 1, 1)), bias_allchans_neural_std).repeat(1, x.shape[1], x.shape[2])
-			x = x + biases.to(device=device)
-
+import numpy as np
+import torch
+from torch.utils.data import random_split
+from sklearn.preprocessing import StandardScaler
+from neuraldecoding.dataaugmentation import SequenceScaler
+import pandas as pd
+import glob
+import os
+import re
+from pynwb import NWBFile, TimeSeries, NWBHDF5IO
+from datetime import datetime
+import pickle
+
+def extract_dates_from_filenames(data_path):
+    # Find all matching .pkl files
+    pkl_files = glob.glob(os.path.join(data_path, '*_preprocess.pkl'))
+
+    dates = []
+    for file_path in pkl_files:
+        filename = os.path.basename(file_path)
+        match = re.match(r'(\d{4}-\d{2}-\d{2})_preprocess\.pkl', filename)
+        if match:
+            dates.append(match.group(1))
+
+    dates = np.asarray([datetime.strptime(date, '%Y-%m-%d') for date in dates])
+    return dates #sorted(dates) 
+
+def load_day(date, data_path):
+        file = os.path.join(data_path, f'{date.strftime("%Y-%m-%d")}_preprocess.pkl')
+
+        with open(file, 'rb') as f:
+            data_CO, data_RD = pickle.load(f)
+        
+        return data_CO, data_RD
+
+def load_one_nwb(fp: str) -> dict:
+    with NWBHDF5IO(fp, "r", load_namespaces=True) as io:
+        nwb = io.read()
+        ana = nwb.analysis  # TimeSeries are stored only here
+
+        # helper → fetch from /analysis or raise clear error
+        def ts(name: str):
+            try:
+                return ana[name]
+            except KeyError as e:
+                raise KeyError(
+                    f"TimeSeries '{name}' not in /analysis of '{fp}'"
+                ) from e
+
+        # --- time and kinematics ---
+        t_sec = ts("index_position").timestamps[:]
+        time_ms = (np.round(t_sec * 1000)).astype(np.int32)
+
+        finger_kinematics = np.column_stack(
+            [
+                ts(n).data[:].ravel()
+                for n in (
+                    "index_position",
+                    "mrs_position",
+                    "index_velocity",
+                    "mrs_velocity",
+                )
+            ]
+        ).astype(np.float64)
+
+        # --- neural features ---
+        sbp = (ts("SpikingBandPower").data[:] / 0.25).astype(np.float64)
+        tcfr = ts("ThresholdCrossings").data[:].astype(np.int16)
+
+        # --- trial info ---
+        tr = nwb.trials.to_dataframe()
+        trial_number = tr["trial_number"].to_numpy()
+        trial_count = tr["trial_count"].to_numpy()
+        target_positions = tr[
+            ["index_target_position", "mrs_target_position"]
+        ].to_numpy()
+        run_id = tr["run_id"].iloc[0]
+        target_style = tr["target_style"]
+        trial_timeout = tr["trial_timeout"]
+
+        trial_index = np.searchsorted(t_sec, tr["start_time"].to_numpy()).astype(
+            np.int32
+        )
+
+        return dict(
+            trial_number=trial_number,
+            trial_count=trial_count,
+            target_positions=target_positions,
+            trial_timeout=trial_timeout,
+            time=time_ms,
+            finger_kinematics=finger_kinematics,
+            sbp=sbp,
+            tcfr=tcfr,
+            trial_index=trial_index,
+            target_style=target_style[0],
+            run_id=np.full_like(trial_number, run_id),
+        )
+    
+def neural_finger_from_dict(dict, neural_type):
+    neural = dict[neural_type]
+    finger = dict['finger_kinematics']
+    trial_idx = dict['trial_index']
+    return (neural, finger), trial_idx
+
+def data_split_direct(data_X, data_Y, ratio):
+    total_len = len(data_X)
+    len1 = int(total_len * ratio)
+
+    split1_X = data_X[:len1, :]
+    split1_Y = data_Y[:len1, :]
+    split2_X = data_X[len1:, :]
+    split2_Y = data_Y[len1:, :]
+
+    split1 = (split1_X, split1_Y)
+    split2 = (split2_X, split2_Y)
+
+    return split1, split2
+
+
+def data_split_trial(x, y, trial_idx=None, split_ratio=0.8, seed=42, shuffle=False):
+    """
+    Split (x, y) into train/test.
+    - If trial_idx is provided and non-empty, split by whole trials.
+      trial_idx is interpreted as the start index of each trial (sorted or not).
+    - If trial_idx is None or empty, split by samples.
+    - Shuffles only when shuffle=True (seeded).
+    Returns: (x_train, y_train), (x_test, y_test)
+    """
+    n = len(x)
+    if len(y) != n:
+        raise ValueError("x and y must have the same length.")
+
+    g = torch.Generator().manual_seed(seed)
+    device = x.device if torch.is_tensor(x) else torch.device('cpu')
+
+    # ----- Trial-aware split -----
+    if trial_idx is not None and len(trial_idx) > 0:
+        # Normalize/validate trial starts
+        if torch.is_tensor(trial_idx):
+            tstarts = trial_idx.flatten().long().cpu()
+        else:
+            tstarts = torch.as_tensor(trial_idx, dtype=torch.long)
+        tstarts = tstarts.clamp(0, max(0, n - 1))
+        tstarts, _ = torch.sort(tstarts)
+
+        # Build boundaries: [t0, t1, ..., tn, N]
+        boundaries = torch.cat([tstarts, torch.tensor([n], dtype=torch.long)])
+
+        n_trials = len(tstarts)
+        n_train_trials = int(n_trials * split_ratio)
+
+        if shuffle:
+            perm = torch.randperm(n_trials, generator=g)
+        else:
+            perm = torch.arange(n_trials)
+
+        train_trials = perm[:n_train_trials]
+        test_trials = perm[n_train_trials:]
+
+        # Boolean masks on the same device as x (if tensor)
+        train_mask = torch.zeros(n, dtype=torch.bool, device=device)
+        test_mask = torch.zeros(n, dtype=torch.bool, device=device)
+
+        for tr in train_trials.tolist():
+            s = int(boundaries[tr].item())
+            e = int(boundaries[tr + 1].item())
+            train_mask[s:e] = True
+
+        for tr in test_trials.tolist():
+            s = int(boundaries[tr].item())
+            e = int(boundaries[tr + 1].item())
+            test_mask[s:e] = True
+
+        return (x[train_mask], y[train_mask]), (x[test_mask], y[test_mask])
+
+    # ----- Sample-wise split (no trial info) -----
+    n_train = int(n * split_ratio)
+    if shuffle:
+        perm = torch.randperm(n, generator=g).to(device)
+        train_idx = perm[:n_train]
+        test_idx = perm[n_train:]
+    else:
+        train_idx = torch.arange(0, n_train, device=device)
+        test_idx = torch.arange(n_train, n, device=device)
+
+    return (x[train_idx], y[train_idx]), (x[test_idx], y[test_idx])
+
+
+def add_history(neural_data, seq_len):
+    """
+    Add history to the neural data.
+    neural_data is of shape (n_samples, n_channels)
+    the output is of shape (n_samples, seq_len, n_channels)
+    """
+    Xtrain1 = torch.zeros((int(neural_data.shape[0]), int(neural_data.shape[1]), seq_len))
+    Xtrain1[:, :, 0] = torch.from_numpy(neural_data)
+    for k1 in range(seq_len - 1):
+        k = k1 + 1
+        Xtrain1[k:, :, k] = torch.from_numpy(neural_data[0:-k, :])
+
+    # for RNNs, we want the last timestep to be the most recent data
+    Xtrain1 = torch.flip(Xtrain1, (2,))
+
+    #  (n_samples, n_channels, seq_len)
+    return Xtrain1
+
+def add_history_numpy(neural_data, seq_len):
+    """
+    Add history to the neural data.
+    neural_data is of shape (n_samples, n_channels)
+    the output is of shape (n_samples, seq_len, n_channels)
+    """
+    Xtrain1 = torch.zeros((int(neural_data.shape[0]), int(neural_data.shape[1]), seq_len))
+    Xtrain1[:, :, 0] = torch.from_numpy(neural_data)
+    for k1 in range(seq_len - 1):
+        k = k1 + 1
+        Xtrain1[k:, :, k] = torch.from_numpy(neural_data[0:-k, :])
+
+    # for RNNs, we want the last timestep to be the most recent data
+    Xtrain1 = torch.flip(Xtrain1, (2,))
+
+    #  (n_samples, n_channels, seq_len)
+    return Xtrain1.numpy()
+
+def prep_data_and_split(data_dict, seq_len, num_train_trials, stabilization=None):
+    trial_index = data_dict['trial_index']
+    if len(trial_index) > num_train_trials:
+        test_len = np.min((len(trial_index)-1, 399)) #TODO: split by trials as done in data_split_trial
+        if stabilization is not None:
+            neural = stabilization.fit(data_dict['sbp'])
+            finger = data_dict['finger_kinematics']
+        else:
+            neural = data_dict['sbp']
+            finger = data_dict['finger_kinematics']
+        neural_training = neural[:trial_index[num_train_trials]]
+        neural_testing = neural[trial_index[num_train_trials]:trial_index[test_len]]
+        
+        finger_training = finger[:trial_index[num_train_trials]]
+        finger_testing = finger[trial_index[num_train_trials]:trial_index[test_len]]
+
+        # add history
+        if seq_len > 0:
+            neural_training_hist = add_history(neural_training, seq_len)
+            neural_testing_hist = add_history(neural_testing, seq_len)
+
+            input_scaler = SequenceScaler()
+            neural_training_scaled = input_scaler.fit_transform(neural_training_hist.numpy())
+            output_scaler = StandardScaler()
+            finger_training_scaled = output_scaler.fit_transform(finger_training)
+
+            input_scaler = SequenceScaler()
+            neural_testing_scaled = input_scaler.fit_transform(neural_testing_hist.numpy())
+            output_scaler = StandardScaler()
+            finger_testing_scaled = output_scaler.fit_transform(finger_testing)
+
+            return torch.tensor(neural_training_scaled), torch.tensor(neural_testing_scaled), torch.tensor(finger_training_scaled), torch.tensor(finger_testing_scaled)
+        else:
+            return torch.tensor(neural_training), torch.tensor(neural_testing), torch.tensor(finger_training), torch.tensor(finger_testing)
+
+    else:
+        raise Exception('not enough trials')
+    
+def prep_data_decoder(data_dict, seq_len, stabilization=None):
+    neural = data_dict['sbp']
+    finger = data_dict['finger_kinematics']
+
+    if stabilization is not None:
+        neural = stabilization.extract_latent_space(neural)
+    # add history
+    if seq_len > 0:
+        neural_hist = add_history(neural, seq_len)
+        input_scaler = SequenceScaler()
+        neural_scaled = input_scaler.fit_transform(neural_hist.numpy())
+        output_scaler = StandardScaler()
+        finger_scaled = output_scaler.fit_transform(finger)
+        return torch.tensor(neural_scaled), torch.tensor(finger_scaled)
+    else:
+        return neural, torch.tensor(finger)
+    
+def add_hist(X, Y, hist=10):
+    nNeu = X.shape[1]
+
+    adjX = np.zeros((X.shape[0]-hist, nNeu, hist+1))
+    for h in range(hist+1):
+        adjX[:,:,h] = X[h:X.shape[0]-hist+h,:]
+    adjY = Y[hist:,:]
+
+    adjX = adjX.reshape(adjX.shape[0],-1)
+
+    adjX = np.column_stack([adjX, np.ones(adjX.shape[0])])
+    return adjX, adjY
+
+def add_training_noise(x,
+                       bias_neural_std=None,
+                       noise_neural_std=None,
+                       noise_neural_walk_std=None,
+                       bias_allchans_neural_std=None,
+                       device='cpu'):
+		"""Function to add different types of noise to training input data to make models more robust.
+		Identical to the methods in Willet 2021.
+		Args:
+			x (tensor):                     neural data of shape [batch_size x seq_len x num_chans]
+			bias_neural_std (float):        std of bias noise
+			noise_neural_std (float):       std of white noise
+			noise_neural_walk_std (float):  std of random walk noise
+			bias_allchans_neural_std (float): std of bias noise, bias is same across all channels
+			device (device):                torch device (cpu or cuda)
+		"""
+		if bias_neural_std:
+			# bias is constant across time (i.e. the 3 conv inputs), but different for each channel & batch
+			biases = torch.normal(torch.zeros(x.shape[:2]), bias_neural_std).unsqueeze(2).repeat(1, 1, x.shape[2])
+			x = x + biases.to(device=device)
+
+		if noise_neural_std:
+			# adds white noise to each channel and timepoint (independent)
+			noise = torch.normal(torch.zeros_like(x), noise_neural_std)
+			x = x + noise.to(device=device)
+
+		if noise_neural_walk_std:
+			# adds a random walk to each channel (noise is summed across time)
+			noise = torch.normal(torch.zeros_like(x), noise_neural_walk_std).cumsum(dim=2)
+			x = x + noise.to(device=device)
+
+		if bias_allchans_neural_std:
+			# bias is constant across time (i.e. the 3 conv inputs), and same for each channel
+			biases = torch.normal(torch.zeros((x.shape[0], 1, 1)), bias_allchans_neural_std).repeat(1, x.shape[1], x.shape[2])
+			x = x + biases.to(device=device)
+
 		return x