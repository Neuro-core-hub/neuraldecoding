import neuraldecoding.utils
import neuraldecoding.stabilization.latent_space_alignment
import neuraldecoding.dataaugmentation.DataAugmentation
from neuraldecoding.dataaugmentation import SequenceScaler
from neuraldecoding.feature_extraction import FeatureExtractor
from neuraldecoding.utils.utils_general import resolve_path
from neuraldecoding.utils.data_tools import load_one_nwb
from neuraldecoding.utils.training_utils import OutputScaler
from neuraldecoding.preprocessing.onset_detection import MovementOnsetDetector
import sklearn.preprocessing

import torch

from abc import ABC, abstractmethod
import os
import warnings
import time
import pickle
import numpy as np
from typing import Union, List
import numpy as np
import matplotlib.pyplot as plt


class PreprocessingBlock(ABC):
	"""
	Base class for preprocessing blocks in the pipeline.
	Each block should implement the `transform` method to process the data.
	"""
	def __init__(self):
		"""
		Initializes the PreprocessingBlock.
		"""
		pass

	@abstractmethod
	def transform(self, data, interpipe):
		"""
		Transform the data.

		Args:
			data (any): The input data to be transformed.
			interpipe (dict): A inter-pipeline bus for one-way sharing data between blocks within the preprocess_pipeline call.
		"""
		pass


class DataFormattingBlock(PreprocessingBlock):
	"""
	Base class for data formatting blocks in the pipeline.
	Act as a reminder that the block is used to modify the data format.
	"""
	def __init__(self):
		"""
		Initializes the DataFormattingBlock.
		"""
		pass

	@abstractmethod
	def transform(self, data, interpipe):
		"""
		Transform the data.

		Args:
			data (any): The input data to be transformed.
			interpipe (dict): A inter-pipeline bus for one-way sharing data between blocks within the preprocess_pipeline call.
		"""
		pass

class DataProcessingBlock(PreprocessingBlock):
	"""
	Base class for data processing blocks in the pipeline.
	Act as a reminder that the block is used to modify the data itself.
	"""
	def __init__(self):
		"""
		Initializes the DataProcessingBlock.
		"""
		pass

	@abstractmethod
	def transform(self, data, interpipe):
		"""
		Transform the data.

		Args:
			data (any): The input data to be transformed.
			interpipe (dict): A inter-pipeline bus for one-way sharing data between blocks within the preprocess_pipeline call.
		"""
		pass
	
class IndexSelectorBlock(DataFormattingBlock):
	"""
	A block for selecting specific indices from the data dictionary.
	"""
	def __init__(self, locations, indices):
		super().__init__()
		if isinstance(locations, str):
			locations = [locations]
		self.locations = locations
		self.indices = indices

	def transform(self, data, interpipe):
		"""
		Transform the data by selecting features from the specified locations.
		Args:
			data (dict): Input data dictionary containing the data to be transformed.
			interpipe (dict): A inter-pipeline bus for one-way sharing data between blocks within the preprocess_pipeline call.
		Returns:
			data_out (dict): The data dictionary with selected indices at the specified locations.
			interpipe (dict): The interpipe dictionary remains unchanged.
		"""
		for loc in self.locations:
			if loc in data:
				data[loc] = data[loc][:, self.indices]
			else:
				raise ValueError(f"Location '{loc}' not found in data dictionary.")
		return data, interpipe

class ClassificationDict2TupleBlock(DataFormattingBlock):
	"""
	Converts a dictionary to a tuple format for classification tasks.
	Temporary block designed specifically for LDA and data from RPNI C-P2 experiments.

	Assumes the dictionary contains keys 'X_train', 'y_train', 'X_test', and 'y_test'.
	Returns a tuple of (neural, behavior) for training or testing based on the 'is_train' key in the interpipe dictionary.
	Returns a tuple of (neural, behaviour) for training or testing based on the 'is_train' key in the interpipe dictionary.
	"""
	def __init__(self):
		super().__init__()
	def transform(self, data: dict, interpipe):
		"""
		Transform the data from a dictionary to a tuple format for classification tasks.
		Args:
			data (dict): Input data dictionary containing 'X_train', 'y_train', 'X_test', and 'y_test'.
			interpipe (dict): A inter-pipeline bus for one-way sharing data between blocks within the preprocess_pipeline call.
		Returns:
			data_out (tuple): A tuple containing either:
				- (neural, behaviour) , contains either training or testing data depending on 'is_train' in interpipe.
			interpipe (dict): The interpipe dictionary remains unchanged.
		"""
		if 'is_train' not in interpipe:
			raise ValueError("ClassificationDict2TupleBlock requires 'is_train' in interpipe.")

		if interpipe['is_train']:
			neural, behavior = (data['X_train'], data['y_train'].flatten())
		else:
			neural, behavior = (data['X_test'], data['y_test'].flatten())
		data_out = (neural, behavior)
		return data_out, interpipe

class DataKeyRenameBlock(DataFormattingBlock):
	"""
	A block for renaming keys in the data dictionary.
	"""
	def __init__(self, rename_map):
		"""
		Initializes the KeyRenameBlock.
		Args:
			rename_map (dict): A dictionary mapping old keys to new keys. Keys represent the old names, and values represent the new names.
		"""
		super().__init__()
		self.rename_map = rename_map

	def transform(self, data, interpipe):
		"""
		Renames keys in the data dictionary according to the rename_map.
		Args:
			data (dict): Input data dictionary.
			interpipe (dict): A inter-pipeline bus for one-way sharing data between blocks within the preprocess_pipeline call.
		Returns:
			data (dict): The data dictionary with renamed keys.
			interpipe (dict): The interpipe dictionary remains unchanged.
		"""
		for old_key, new_key in self.rename_map.items():
			if old_key in data:
				data[new_key] = data.pop(old_key)
			else:
				raise KeyError(f"Key '{old_key}' not found in data dictionary.")
		return data, interpipe

class InterpipeKeyRenameBlock(DataFormattingBlock):
	"""
	A block for renaming keys in the interpipe dictionary.
	"""
	def __init__(self, rename_map):
		"""
		Initializes the InterpipeKeyRenameBlock.
		Args:
			rename_map (dict): A dictionary mapping old keys to new keys. Keys represent the old names, and values represent the new names.
		"""
		super().__init__()
		self.rename_map = rename_map

	def transform(self, data, interpipe):
		"""
		Renames keys in the interpipe dictionary according to the rename_map.
		Args:
			data (dict): Input data dictionary.
			interpipe (dict): A inter-pipeline bus for one-way sharing data between blocks within the preprocess_pipeline call.
		Returns:
			data (dict): The data dictionary remains unchanged.
			interpipe (dict): The interpipe dictionary with renamed keys.
		"""
		for old_key, new_key in self.rename_map.items():
			if old_key in interpipe:
				interpipe[new_key] = interpipe.pop(old_key)
			else:
				raise KeyError(f"Key '{old_key}' not found in interpipe dictionary.")
		return data, interpipe

class DataSplitBlock(DataFormattingBlock):
	"""
	A block for splitting data into training and testing sets based on trial indices.
	Assumes the data dictionary contains 'neural' and 'behavior' keys, and the interpipe dictionary contains 'trial_idx'.
	It uses `neuraldecoding.utils.data_split_trial` to perform the split.
	"""
	def __init__(self, split_ratio: 0.8, split_seed: 42, location = ['neural', 'behaviour'], interpipe_location = ['trial_idx'], data_keys = ['neural_train', 'neural_test', 'behaviour_train', 'behaviour_test'], shuffle = False):
		"""
		Initializes the DataSplitBlock.
		Args:
			split_ratio (float, tuple): The ratio of training data to total data. Default is 0.8. If tuple, 
				will be in the form of [train, validation, test] as a fraction of 1 (e.g. [0.7, 0.1, 0.2]).
			split_seed (int): Seed for random number generator to ensure reproducibility. Default is 42.
			location (list): List of 2 keys names in the data dictionary to be split. Default is ['neural', 'behaviour'].
			interpipe_location (list): List of 1 key name in the interpipe dictionary containing the trial indices. Default is ['trial_idx'].
			data_keys (list): List of 4 keys names to store the split data in the output dictionary. Default is ['neural_train', 'neural_test', 'behaviour_train', 'behaviour_test'].
		"""
		super().__init__()
		self.location = location
		self.split_ratio = split_ratio
		self.split_seed = split_seed
		self.location = location
		self.interpipe_location = interpipe_location
		self.data_keys = data_keys
		self.shuffle = shuffle

	def transform(self, data, interpipe):
		"""
		Transform the data by splitting it into training and testing sets based on trial indices.
		Assumes the data dictionary contains 'neural' and 'behavior' keys, and the interpipe dictionary contains 'trial_idx'.
		It uses `neuraldecoding.utils.data_split_trial` to perform the split.
		Args:
			data (dict): Input data dictionary containing 'neural' and 'behavior' keys.
			interpipe (dict): A inter-pipeline bus for one-way sharing data between blocks within the preprocess_pipeline call.
		Returns:
			data_out (dict): A dictionary containing (by default data keys):
				- 'neural_train': Training neural data
				- 'neural_test': Testing neural data
				- 'behavior_train': Training behavior data
				- 'behavior_test': Testing behavior data
				if split_ratio is a tuple, also includes:
				- 'neural_val': Validation neural data
				- 'behavior_val': Validation behavior data
			interpipe (dict): The interpipe dictionary remains unchanged.
		"""
		
		trial_idxs = interpipe.get(self.interpipe_location[0], None)
		if trial_idxs is None:
			raise ValueError(f"Warning: DataSplitBlock requires {self.interpipe_location[0]} in interpipe from other wrappers (Dict2DataBlock).")

		data = neuraldecoding.utils.data_split_trial(data['neural'], 
										data['behavior'], 
										interpipe, 
										split_ratio=self.split_ratio, 
										seed=self.split_seed)

		return data, interpipe

class Dict2BehaviorDatasetBlock(DataFormattingBlock):
	"""
	Converts a dictionary to a BehaviorDataset or BehaviorDatasetCustom class.
	"""
	def __init__(self, otherdatakeys_list=None):
		"""
		Initializes the Dict2BehaviorDatasetBlock. Creates BehaviorDataset objects for train, validation (if included) and test. 
		BehaviorDatasetCustom allows for additional data keys to be included in the dataset. otherdatakeys_list can be list of lists. Ensure 
		that otherdatakeys_list and otherinterpipekeys_list have settings in the order of [train, valid, test] or [train, test] if no validation set is used.
		e.g. ,
			otherdatakeys_list = [['trial_lengths_train'], None]
		Args:
			otherdatakeys_list (str, list, optional): Additional locations in the data dictionary to include. Must be length 2 if 
				only train and test datasets are used, or length 3 if train, valid, and test datasets are used, or None.
			otherinterpipekeys_list (str, list, optional): Additional keys in the interpipe dictionary to include. Must be length 2 if
				only train and test datasets are used, or length 3 if train, valid, and test datasets are used, or None.
		"""
		super().__init__()

		self.otherdatakeys_list = otherdatakeys_list
	
	def transform(self, data, interpipe):
		"""
		Transform the data from a dictionary to BehaviorDataset or BehaviorDatasetCustom class.
		Args:
			data (dict): Input data dictionary containing the data and relevant information.
			interpipe (dict): A inter-pipeline bus for one-way sharing data between blocks within the preprocess_pipeline call.
		Returns:
			data_out (tuple): A tuple of BehaviorDataset or BehaviorDatasetCustom instances in order of [train, valid, test] or [train, test].
			interpipe (dict): The interpipe dictionary remains unchanged.
		"""
		if 'neural_val' in data:
			self.xkey = ['neural_train', 'neural_val', 'neural_test']
			self.ykey = ['behavior_train', 'behavior_val', 'behavior_test']
		else:
			self.xkey = ['neural_train', 'neural_test']
			self.ykey = ['behavior_train', 'behavior_test']

		if self.otherdatakeys_list is None:
			self.otherdatakeys_list = [None] * len(self.xkey)
		
		if len(self.otherdatakeys_list) != len(self.xkey):
			raise ValueError("otherdatakeys_list size mismatch.")

		datasets = ()
		for xkey, ykey, otherdatakeys in zip(self.xkey, self.ykey, self.otherdatakeys_list):
			if otherdatakeys is None:
				dataset = neuraldecoding.utils.datasets.BehaviorDataset(data, xkey, ykey)
			else:
				dataset = neuraldecoding.utils.datasets.BehaviorDatasetCustom(data, interpipe, xkey, ykey, otherdatakeys)
			datasets += (dataset,)
		
		return datasets, interpipe

class Dataset2DictBlock(DataFormattingBlock):
	"""
	Converts a dictionary (from load_one_nwb) to neural and behavior data in dictionary format.
	Add 'trial_idx' to interpipe.
	"""
	def __init__(self, neural_nwb_loc, behavior_nwb_loc, apply_trial_filtering = True, continuous_time_scaler=None, trial_time_scaler=None,
			  nwb_trial_start_times_loc = 'trials.cue_time', nwb_trial_end_times_loc = 'trials.stop_time', nwb_targets_loc = 'trials.target'):
		"""
		Initializes the Dataset2DictBlock.
		Args:
			neural_nwb_loc (str): Location path for neural data in the NWB file.
			behavior_nwb_loc (str): Location path for behavior data in the NWB file.
			apply_trial_filtering (bool): Whether to apply trial filtering. Default is True.
		"""
		self.neural_nwb_loc = neural_nwb_loc
		self.behavior_nwb_loc = behavior_nwb_loc
		self.apply_trial_filtering = apply_trial_filtering
		self.nwb_trial_start_times_loc = nwb_trial_start_times_loc
		self.nwb_trial_end_times_loc = nwb_trial_end_times_loc
		self.nwb_targets_loc = nwb_targets_loc
		if continuous_time_scaler is None:
			continuous_time_scaler = 1
		self.continuous_time_scaler = continuous_time_scaler
		if trial_time_scaler is None:
			trial_time_scaler = 1
		self.trial_time_scaler = trial_time_scaler

		super().__init__()

	def transform(self, data, interpipe):
		"""
		Transform the data from a dictionary to neural and behavior data in dictionary format.
		Args:
			data (dict): Input dataset class.
			interpipe (dict): A inter-pipeline bus for one-way sharing data between blocks within the preprocess_pipeline call.
		Returns:
			data_out (dict): A dictionary containing 'neural' and 'behavior' data.
			interpipe (dict): Updated interpipe dictionary with entry of 'trial_idx' containing the trial indices.
		"""
		#TODO: Implement trial filtering (have an apply trial filters feature)
		neural_nwb, behavior_nwb = resolve_path(data.dataset, self.neural_nwb_loc), resolve_path(data.dataset, self.behavior_nwb_loc)
		neural, behavior = neural_nwb.data[:], behavior_nwb.data[:]
		trial_start_times = resolve_path(data.dataset, self.nwb_trial_start_times_loc)
		trial_end_times = resolve_path(data.dataset, self.nwb_trial_end_times_loc)
		targets = resolve_path(data.dataset, self.nwb_targets_loc)
		# Convert to milliseconds
		trial_start_times = trial_start_times[:]*self.trial_time_scaler
		trial_end_times = trial_end_times[:]*self.trial_time_scaler
		# Convert timestamps to milliseconds
		neural_ts, behavior_ts = neural_nwb.timestamps[:] * self.continuous_time_scaler, behavior_nwb.timestamps[:] * self.continuous_time_scaler
		if self.apply_trial_filtering:
			UserWarning("Trial Filtering coming soon to a dataset near you")

<<<<<<< HEAD
		data_out = {'neural': neural, 'neural_ts': neural_ts, 'behavior': behavior, 'behavior_ts': behavior_ts}
		interpipe['trial_start_times'] = trial_start_times
		interpipe['trial_end_times'] = trial_end_times
		interpipe['targets'] = targets[:]
=======
		data_out = {self.data_keys[0]: neural, self.data_keys[1]: behaviour}
		interpipe[self.interpipe_keys['trial_start_times']] = trial_start_times
		interpipe[self.interpipe_keys['trial_end_times']] = trial_end_times
		interpipe[self.interpipe_keys['targets']] = targets[:]
		interpipe[f'{self.data_keys[0]}_ts'] = neural_ts
		interpipe[f'{self.data_keys[1]}_ts'] = behaviour_ts
		return data_out, interpipe

class IndexSelectorBlock(DataFormattingBlock):
	"""
	A block for selecting data from a dictionary based on indices.
	"""
	def __init__(self, location: List[str], indices: Union[int, list]):
		super().__init__()
		self.location = location
		self.indices = indices

	def transform(self, data, interpipe):
		data_out = data.copy()
		for loc in self.location:
			if loc not in data:
				raise ValueError(f"Location '{loc}' not found in data dictionary.")
			# Convert data to numpy array if not already
			if not isinstance(data[loc], np.ndarray):
				data[loc] = np.array(data[loc])
			if data[loc].ndim == 1:
				# For 1D data, select indices directly
				data_out[loc] = data[loc][self.indices]
			elif data[loc].ndim == 2:
				# For 2D data, select indices from the second dimension
				data_out[loc] = data[loc][:, self.indices]
			else:
				raise ValueError(f"Data at location '{loc}' must be 1D or 2D, got {data[loc].ndim}D")
		return data_out, interpipe
	def transform_online(self, data, interpipe):
		return self.transform(data, interpipe)

class OneHotToClassNumberBlock(DataFormattingBlock):
	"""
	A block for converting one-hot encoded data to class numbers.
	"""
	def __init__(self, location):
		super().__init__()
		self.location = location
	def transform(self, data, interpipe):
		data_out = data.copy()
		for loc in self.location:
			if loc not in data:
				raise ValueError(f"Location '{loc}' not found in data dictionary.")
			data_out[loc] = np.argmax(data[loc], axis=1)
>>>>>>> fb6b898a
		return data_out, interpipe

class RoundToIntegerBlock(DataFormattingBlock):
	"""
	A block for rounding data to integers.
	"""
	def __init__(self, location):
		super().__init__()
		self.location = location
	def transform(self, data, interpipe):
		data_out = data.copy()
		for loc in self.location:
			if loc not in data:
				raise ValueError(f"Location '{loc}' not found in data dictionary.")
			data_out[loc] = np.round(data[loc])
		return data_out, interpipe

# Wrappers that Modify Data
class StabilizationBlock(DataProcessingBlock):
	"""
	A block for stabilizing the latent space of neural data.
	Have different behavior during training and testing phases, specified by the 'is_train' key in the interpipe dictionary.
	It uses a specified stabilization method from `neuraldecoding.stabilization.latent_space_alignment`.
	"""
	def __init__(self, location, stabilization_config):
		"""
		Initializes the StabilizationBlock.
		Args:
			location (str): The key in the data dictionary where the stabilization is applied.
			stabilization_config (dict): Configuration for the stabilization method.
		"""
		super().__init__()
		stabilization_method = getattr(neuraldecoding.stabilization.latent_space_alignment, stabilization_config["type"])
		self.stabilization = stabilization_method(stabilization_config["params"])
		self.location = location

	def transform(self, data, interpipe):
		"""
		Transform the data by stabilizing the latent space. calls stabilization.fit() during training and stabilization.extract_latent_space() during testing.
		Training and testing behavior is determined by the 'is_train' key in the interpipe dictionary.
		Args:
			data (dict): Input data dictionary containing the data to be stabilized.
			interpipe (dict): A inter-pipeline bus for one-way sharing data between blocks within the preprocess_pipeline call.
		Returns:
			data (dict): The data dictionary with the stabilized data at the specified location.
			interpipe (dict): The interpipe dictionary remains unchanged.
		"""
		if 'is_train' not in interpipe:
			raise ValueError("The 'interpipe' dictionary for StabilizationBlock must contain an 'is_train' key.")

		if interpipe['is_train']:
			data[self.location] = self.stabilization.fit(data[self.location])
			self.stabilization.save_alignment()
		else:
			self.stabilization.load_alignment()
			data[self.location] = self.stabilization.extract_latent_space(data[self.location])
		return data, interpipe

class AddHistoryBlock(DataProcessingBlock):
	"""
	A block for adding history to the data at specified locations.
	It uses `neuraldecoding.utils.add_history_numpy` to add history.
	"""
	def __init__(self, location, seq_length = 10):
		"""
		Initializes the AddHistoryBlock.
		Args:
			location (str or list): The key(s) in the data dictionary where history is added.
			seq_length (int): The length of the history to be added. Default is 10.
		"""
		super().__init__()
		self.location = location
		self.seq_length = seq_length

	def transform(self, data, interpipe):
		"""
		Transform the data by adding history to the specified locations of datastream.
		Args:
			data (dict): Input data dictionary containing the data to which history is added.
			interpipe (dict): A inter-pipeline bus for one-way sharing data between blocks within the preprocess_pipeline call.
		Returns:
			data (dict): The data dictionary with history added at the specified locations.
			interpipe (dict): The interpipe dictionary remains unchanged.
		"""
		if isinstance(self.location, str):
			self.location = [self.location]

		for loc in self.location:
			data[loc] = neuraldecoding.utils.add_history_numpy(data[loc], self.seq_length)

		return data, interpipe

class TrialHistoryBlock(DataProcessingBlock):
	"""
	A block to add history but have each sequence be the length of an entire trial, plus padding and leadup.
	Uses 'add_trial_history' to add history.
	"""
	def __init__(self, leadup = 20):
		"""
		Initializes the TrialHistoryBlock.
		Args:
			leadup (int): The length of the history to be added before the first bin of each trial. Default is 20.
		"""
		self.set = set
		self.leadup = leadup

	def transform(self, data, interpipe):
		"""
		Transform the training data by adding entire trial history, plus padding and leadup.
		Args:
			data (dict): Input data dictionary containing the data to which history is added.
			interpipe (dict): A inter-pipeline bus for one-way sharing data between blocks within the preprocess_pipeline call.
		Returns:
			data (dict): The data dictionary with history added at the specified locations.
			interpipe (dict): The interpipe dictionary remains unchanged.
		"""
		trial_filt_train = interpipe['trial_filt'][interpipe['train_mask']]
		data['neural_train'], data['behavior_train'], trial_lengths_train = \
			neuraldecoding.utils.add_trial_history(data['neural_train'], data['behavior_train'], trial_filt_train, self.leadup)
		data['trial_lengths_train'] = trial_lengths_train
		interpipe['leadup'] = self.leadup

		return data, interpipe


class NormalizationBlock(DataProcessingBlock):
	def __init__(self, fit_location, apply_locations, normalizer_method, 
			  normalizer_params, sklearn_type=None, save_path=None, save_denorm_data=False, save_normalizer=False):
		super().__init__()
		self.fit_location = fit_location
		if isinstance(apply_locations, str):
			apply_locations = [apply_locations]
		self.apply_location = apply_locations
		self.normalizer_method = normalizer_method
		self.normalizer_params = normalizer_params
		self.sklearn_type = sklearn_type
		self.save_path = save_path
		self.save_denorm_data = save_denorm_data
		self.save_normalizer = save_normalizer
	def transform(self, data, interpipe):
		if self.normalizer_method == 'sklearn':
			normalizer = getattr(sklearn.preprocessing, self.sklearn_type)(**self.normalizer_params)
			if self.save_denorm_data:
				denorm_key = 'denorm_' + self.fit_location
				interpipe[denorm_key] = data[self.fit_location]
				interpipe['save_keys'].append(denorm_key)
			data[self.fit_location] = normalizer.fit_transform(data[self.fit_location])
			for loc in self.apply_location:
				if self.save_denorm_data:
					denorm_key = 'denorm_' + loc
					interpipe[denorm_key] = data[loc]
					interpipe['save_keys'].append(denorm_key)
				data[loc] = normalizer.transform(data[loc])
		elif self.normalizer_method == 'sequence_scaler':	
			normalizer = SequenceScaler()
			data[self.fit_location] = normalizer.fit_transform(data[self.fit_location], **self.normalizer_params)
			if self.save_denorm_data:
				denorm_key = 'denorm_' + self.fit_location
				interpipe[denorm_key] = data[self.fit_location].copy()
				interpipe['save_keys'].append(denorm_key)
			for loc in self.apply_location:
				if self.save_denorm_data:
					denorm_key = 'denorm_' + loc
					interpipe[denorm_key] = data[loc]
				data[loc] = normalizer.transform(data[loc])
		else:
			raise ValueError(f"Unsupported normalization method: {self.normalizer_method}")
		if self.save_path is not None:
			with open(self.save_path, 'wb') as f:
				pickle.dump(normalizer, f)
		if self.save_normalizer:
			normalizer_key = 'normalizer_' + self.fit_location
			interpipe[normalizer_key] = normalizer
			interpipe['save_keys'].append(normalizer_key)
		return data, interpipe

class LoadNormalizationBlock(DataProcessingBlock):
	def __init__(self, location, method, normalizer_params):
		super().__init__()
		self.location = location
		self.normalizer_method = method
		self.normalizer_params = normalizer_params
	def transform(self, data, interpipe):
<<<<<<< HEAD
		with open(self.normalizer_params['save_path'], 'rb') as f:
			normalizer = pickle.load(f)
		for loc in self.location:
			data[loc] = normalizer.transform(data[loc])
		return data, interpipe
=======
		if interpipe['is_train']:
			if self.normalizer_method == 'sklearn':
				normalizer = getattr(sklearn.preprocessing, self.normalizer_params['type'])(**self.normalizer_params['params'])
				data[self.location[0]] = normalizer.fit_transform(data[self.location[0]])
				data[self.location[1]] = normalizer.transform(data[self.location[1]])
			elif self.normalizer_method == 'sequence_scaler':
				normalizer = SequenceScaler()
				data[self.location[0]] = normalizer.fit_transform(data[self.location[0]])
				data[self.location[1]] = normalizer.transform(data[self.location[1]])
			else:
				raise ValueError(f"Unsupported normalization method: {self.normalizer_method}")
			if self.normalizer_params['is_save']:
				if 'save_path' not in self.normalizer_params:
					raise ValueError("NormalizationBlock requires 'save_path' in normalizer_params when is_save is True.")
				os.makedirs(os.path.dirname(self.normalizer_params['save_path']), exist_ok=True)
				with open(self.normalizer_params['save_path'], 'wb') as f:
					pickle.dump(normalizer, f)
			return data, interpipe
		else:
			with open(self.normalizer_params['save_path'], 'rb') as f:
				normalizer = pickle.load(f)
			for loc in self.location:
				data[loc] = normalizer.transform(data[loc])
			return data, interpipe
>>>>>>> fb6b898a

	def transform_online(self, data, interpipe):
		with open(self.normalizer_params['save_path'], 'rb') as f:
			normalizer = pickle.load(f)
		for loc in self.location:
			data[loc] = normalizer.transform(data[loc])
		return data, interpipe

class EnforceTensorBlock(DataProcessingBlock):
	"""
	A block for ensuring that all data in the dictionary is converted to PyTorch tensors with given device and dtype.
	"""
	def __init__(self, device='cpu', dtype=torch.float32):
		"""
		Initializes the EnforceTensorBlock.
		Args:
			device (str): The device to which the tensors should be moved. Default is 'cpu'.
			dtype (str): The data type of the tensors. Default is 'torch.float32'.
		"""
		super().__init__()
		self.device = device
		self.dtype = getattr(torch, dtype)

	def transform(self, data, interpipe):
		"""
		Transform the data by converting all elements in the dictionary to PyTorch tensors with specified device and dtype.
		Args:
			data (dict): Input data dictionary containing the data to be converted.
			interpipe (dict): A inter-pipeline bus for one-way sharing data between blocks within the preprocess_pipeline call.
		Returns:
			data (dict): The data dictionary with all elements converted to PyTorch tensors with specified device and dtype.
			interpipe (dict): The interpipe dictionary remains unchanged.
		"""
		for key in data:
			if isinstance(data[key], torch.Tensor):
				data[key] = data[key].to(self.device, dtype=self.dtype)
			else:
				data[key] = torch.tensor(data[key], device=self.device, dtype=self.dtype)
		return data, interpipe

class FeatureExtractionBlock(DataProcessingBlock):
	def __init__(self, location_data: list[str], location_ts: list[str], feature_extractor_config: dict):
		super().__init__()
		self.location_data = location_data
		self.location_ts = location_ts
		self.feature_extractor = FeatureExtractor(feature_extractor_config)
		self.target_filter = feature_extractor_config.get('target_filter', None)
		if self.target_filter is not None:
			self.target_filter = np.array(self.target_filter, dtype=np.int32)

	def transform(self, data, interpipe):
		if self.target_filter is None:
			self.target_filter = np.arange(interpipe['targets'].shape[1])
		for loc in self.location_data + self.location_ts:
			if loc not in data:
				raise ValueError(f"Location '{loc}' not found in data dictionary.")
		trial_starts_ends = (interpipe['trial_start_times'], interpipe['trial_end_times'])
		
		# Extract binned features with full metadata (return_array=False)
		bin_features = self.feature_extractor.extract_binned_features(
			data=[data[loc] for loc in self.location_data], 
			timestamps_ms=[data[loc] for loc in self.location_ts], 
			return_array=False,
		)

		interpipe['trial_idx'] = neuraldecoding.utils.obtain_trial_idx(bin_features, trial_starts_ends)
		
		# Extract feature arrays and update data
		if len(self.location_data) > 1:
			# Multiple data streams - features is a list of arrays per bin
			features_per_stream = [[] for _ in self.location_data]
			for bin_feat in bin_features:
				for i, stream_features in enumerate(bin_feat['features']):
					features_per_stream[i].append(stream_features)
			
			# Convert to numpy arrays and update data
			for i, loc in enumerate(self.location_data):
				data[loc] = np.array(features_per_stream[i])
		else:
			# Single data stream - features is a single array per bin
			feature_arrays = [bin_feat['features'] for bin_feat in bin_features]
			data[self.location_data[0]] = np.array(feature_arrays)
		
		# Extract bin center timestamps and update interpipe
		bin_timestamps = np.array([bin_feat['bin_center_ms'] for bin_feat in bin_features])
		
		# Update timestamps for all location_ts entries with the new binned timestamps
		for ts_loc in self.location_ts:
			data[ts_loc] = bin_timestamps
			
		interpipe['trial_filt'] = np.zeros(len(data[self.location_data[0]]), dtype=np.int32)
		interpipe['targets_filt'] = np.zeros((len(data[self.location_data[0]]), self.target_filter.shape[0]), dtype=np.float32)
		for i, start in enumerate(interpipe['trial_idx']):
			end = interpipe['trial_idx'][i + 1] if i + 1 < len(interpipe['trial_idx']) else len(data[self.location_data[0]])
			interpipe['trial_filt'][start:end] = i
			interpipe['targets_filt'][start:end] = interpipe['targets'][i][self.target_filter]

		return data, interpipe

	def transform_online(self, data, interpipe):
		neural_data_bin = data[self.location_data[0]]
		features = self.feature_extractor.compute_bin_features(
			data=neural_data_bin,
		)["features"]
		data[self.location_data[0]] = features
		return data, interpipe

class RawToXPC(DataProcessingBlock):
	"""
	Downsample a raw signal by rectifying and summing over contiguous windows of n samples,
	where n = sampling_rate_hz / 1000. Also updates timestamps to the average of each window.

	- Input data is expected to be shaped as (time, channels) or (time,).
	- Timestamps in interpipe at `location_ts` must have length equal to the time dimension.
	- Output replaces the data at `location_data` (or `output_location` if provided) and
	  updates the timestamps at `location_ts` (or `output_ts_key`).
	"""
	def __init__(self, location_data: str, location_ts: str, sampling_rate_hz: float = 2000.0, output_location: str = None, output_ts_key: str = None):
		super().__init__()
		self.location_data = location_data
		self.location_ts = location_ts
		self.sampling_rate_hz = float(sampling_rate_hz)
		self.output_location = output_location if output_location is not None else location_data
		self.output_ts_key = output_ts_key if output_ts_key is not None else location_ts

	def transform(self, data, interpipe):
		# Validate inputs
		if self.location_data not in data:
			raise ValueError(f"RawToXPC requires '{self.location_data}' in data dictionary.")
		if self.location_ts not in interpipe:
			raise ValueError(f"RawToXPC requires '{self.location_ts}' in interpipe dictionary.")

		samples = data[self.location_data]
		times = interpipe[self.location_ts]

		# Convert to numpy arrays
		if isinstance(samples, torch.Tensor):
			samples_np = samples.detach().cpu().numpy()
		else:
			samples_np = np.asarray(samples)
		times_np = np.asarray(times).reshape(-1)

		if samples_np.ndim == 1:
			samples_np = samples_np.reshape(-1, 1)

		if samples_np.shape[0] != times_np.shape[0]:
			raise ValueError(
				f"Length mismatch between data time dimension ({samples_np.shape[0]}) and timestamps ({times_np.shape[0]})."
			)

		# Determine window size n = fs / 1000
		n_float = self.sampling_rate_hz / 1000.0
		n = int(round(n_float))
		if not np.isclose(n_float, n):
			warnings.warn(
				f"sampling_rate_hz/1000 is not an integer ({n_float:.6f}); rounding to nearest integer n={n}.",
				UserWarning,
			)
		if n <= 0:
			raise ValueError("Computed window size n must be positive.")

		T = samples_np.shape[0]
		M = T // n
		if M == 0:
			raise ValueError(
				f"Input has only {T} samples which is insufficient for a single window of size n={n}."
			)
		trim_T = M * n
		if trim_T != T:
			warnings.warn(
				f"Discarding last {T - trim_T} samples that do not fit into {n}-sample windows.",
				UserWarning,
			)

		# Trim to full windows and reshape
		s_trim = samples_np[:trim_T, :]
		t_trim = times_np[:trim_T]

		s_reshaped = s_trim.reshape(M, n, samples_np.shape[1])
		t_reshaped = t_trim.reshape(M, n)

		# Rectify and sum per window; average timestamps per window
		downsampled = np.abs(s_reshaped).sum(axis=1)  # (M, channels)
		t_downsampled = t_reshaped.mean(axis=1)       # (M,)

		# Write back
		data[self.output_location] = downsampled
		interpipe[self.output_ts_key] = t_downsampled

		return data, interpipe

	
class LabelModificationBlock(DataProcessingBlock):
	"""
	A block to add label modifications to training data.
	"""

	def __init__(self, nicknames, param_dict, save_unmodified=False, save_name=None):
		"""
		Initializes the LabelModificationBlock. Below are modification options and the required parameters in param_dict.
		See the apply_modifications function in utils/label_mods.py function and hover over each individual modification 
		function to get a better sense of what they do.
		- 'shift_bins': 'shift'
		- 'shift_by_trial': 'shift_range', 'individuate_dofs'
		- 'warp_by_trial': 'warp_factor', 'hold_time'
		- 'random_warp': 'hold_time, 'individuate_dofs'
		- 'sigmoid_replacement': 'sigmoid_k', 'center'
		- 'bias_endpoints': 'bias_range', 'individuate_dofs'
		Args:
			modifications (str or list): modification or modifications to add to labels
			nicknames (str or list): nickname or nicknames for the modifications
		"""
		self.param_dict = param_dict
		if isinstance(nicknames, str):
			self.nicknames = [nicknames]
		else:
			self.nicknames = nicknames
		self.save_unmodified = save_unmodified
		self.save_name = save_name
	
	def transform(self, data, interpipe):
		"""
		Transform the data by modifying labels.
		Args:
			data (dict): Input data dictionary containing the data without history.
			interpipe (dict): A inter-pipeline bus for one-way sharing data between blocks within the preprocess_pipeline call.
		Returns:
			data (dict): The data dictionary with labels modified at the specified locations
			interpipe (dict): The interpipe dictionary remains unchanged
		"""		
		if self.save_unmodified:
			if self.save_name is None:
				curmod_num = 0
				while True:
					curmod_name = f"unmodified_{curmod_num}"
					if curmod_name not in interpipe['save_keys']:
						break
					curmod_num += 1
				self.save_name = curmod_name
			interpipe['save_keys'].append(self.save_name)
			interpipe[self.save_name] = data['behavior_train']

		data['behavior_train'] = neuraldecoding.utils.label_mods.apply_modifications(self.nicknames, data['behavior_train'], interpipe, self.param_dict)
		
		return data, interpipe

class SaveDataBlock(DataProcessingBlock):
	def __init__(self, save_path):
		super().__init__()
		self.save_path = save_path
	
	def transform(self, data, interpipe):
		with open(self.save_path, 'wb') as f:
			pickle.dump([data, interpipe], f)
		return data, interpipe

class LoadDataBlock(DataProcessingBlock):
	def __init__(self, load_path):
		super().__init__()
		self.load_path = load_path
	
	def transform(self, data, interpipe):
		with open(self.load_path, 'rb') as f:
			data, interpipe = pickle.load(f)
		return data, interpipe

class RegressionToClassificationBlock(DataProcessingBlock):
	"""
	A block for converting regression data into classification data by applying conditions to define classes.
	Each class is defined by a list of conditions (lambda functions) that must all be true for each column.
	Samples that don't match any defined conditions are automatically assigned to an additional "other" class.
	"""
	def __init__(self, location: str, conditions: List[List], output_key: str = None):
		"""
		Initializes the RegressionToClassificationBlock.
		Args:
			location (str): Key for the regression data array in the data dictionary.
			conditions (List[List]): List of class definitions. Each inner list contains conditions
									 for each column that define when a sample belongs to that class.
									 Conditions can be either lambda functions or strings.
									 String examples: "x < 0.2", "(x >= 0.2) & (x < 0.5)", "x > 0.8"
									 Lambda examples: lambda x: x < 0.2, lambda x: (x >= 0.2) & (x < 0.5)
									 Example: [
										["x < 0.2", "x < 0.2"],  # class 0
										["(x >= 0.2) & (x < 0.5)", "x < 0.2"],  # class 1
									 ]
									 Note: Samples not matching any conditions get assigned to an additional "other" class.
			output_key (str): Key for the output classification data. If None, uses same location (overwrites input).
		"""
		super().__init__()
		self.location = location
		self.conditions = self._convert_conditions(conditions)
		self.output_key = output_key if output_key is not None else location
		self.n_classes = len(conditions)
	
	def _convert_conditions(self, conditions):
		"""
		Convert string conditions to lambda functions if needed.
		Args:
			conditions: List of lists containing either strings or lambda functions
		Returns:
			List of lists containing lambda functions
		"""
		converted_conditions = []
		for class_conditions in conditions:
			converted_class = []
			for condition in class_conditions:
				if isinstance(condition, str):
					# Convert string to lambda function
					try:
						lambda_func = eval(f"lambda x: {condition}")
						converted_class.append(lambda_func)
					except Exception as e:
						raise ValueError(f"Invalid condition string '{condition}': {e}")
				else:
					# Assume it's already a callable (lambda function)
					converted_class.append(condition)
			converted_conditions.append(converted_class)
		return converted_conditions
	
	def transform(self, data, interpipe):
		"""
		Transform regression data into classification labels.
		Args:
			data (dict): Input data dictionary containing the regression data.
			interpipe (dict): A inter-pipeline bus for one-way sharing data between blocks.
		Returns:
			data_out (dict): Copy of input data with added classification labels.
			interpipe (dict): The interpipe dictionary remains unchanged.
		"""
		if self.location not in data:
			raise ValueError(f"RegressionToClassificationBlock requires '{self.location}' key in data dictionary.")
		
		regression_data = data[self.location]
		n_samples, n_features = regression_data.shape
		
		# Validate conditions don't exceed number of features
		if self.conditions:
			n_conditions = len(self.conditions[0])
			if n_conditions > n_features:
				raise ValueError(f"Number of conditions per class ({n_conditions}) cannot exceed number of features ({n_features})")
			
			# Use only the first n_conditions features
			features_to_use = min(n_conditions, n_features)
		else:
			features_to_use = n_features
		
		# Initialize class labels (default to -1 for unclassified)
		class_labels = np.full(n_samples, -1, dtype=int)
		
		# Apply conditions for each class
		for class_idx, class_conditions in enumerate(self.conditions):
			# Create boolean mask for each feature condition (only use first features_to_use features)
			feature_masks = []
			for feature_idx, condition in enumerate(class_conditions[:features_to_use]):
				# Skip None conditions (no constraint on this feature)
				if condition is not None:
					feature_data = regression_data[:, feature_idx]
					feature_mask = condition(feature_data)
					feature_masks.append(feature_mask)
			
			# Combine all non-None feature conditions with AND logic
			# If no conditions were specified (all None), all samples match this class
			if feature_masks:
				class_mask = np.all(feature_masks, axis=0)
			else:
				class_mask = np.ones(n_samples, dtype=bool)  # All samples match if no conditions
			
			# Assign class label (prioritize earlier classes in case of overlap)
			unassigned_mask = class_labels == -1
			final_mask = class_mask & unassigned_mask
			class_labels[final_mask] = class_idx
		
		# Assign remaining unmatched samples to an "other" class
		unmatched_mask = class_labels == -1
		if np.any(unmatched_mask):
			other_class_idx = len(self.conditions)  # Next available class number
			class_labels[unmatched_mask] = other_class_idx
			self.n_classes = len(self.conditions) + 1
		else:
			self.n_classes = len(self.conditions)
		
		# Copy input data and add classification labels
		data_out = data.copy()
		data_out[self.output_key] = class_labels
		
		return data_out, interpipe
	
 
class MovementOnsetDetectionBlock(DataProcessingBlock):
	"""
	A block for detecting movement onset in the EMG data.
	"""
	def __init__(self, location_emg: str, location_times:str , detection_config: dict, neural_indices: list = None, output_key: str = 'onset_indices'):
		super().__init__()
		self.location_emg = location_emg
		self.location_times = location_times
		self.detection_config = detection_config
		self.neural_indices = neural_indices
		self.output_key = output_key
		self.movement_onset_detection = MovementOnsetDetector(detection_config)

	def transform(self, data, interpipe):
		"""
		Transform the data by detecting movement onset in the EMG data.
		"""
		# Grab timestamps and EMG
		emg = data[self.location_emg]
		times = interpipe[self.location_times]
		trial_start_times = interpipe['trial_start_times']
		trial_end_times = interpipe['trial_end_times']

		# Select specific neural channels if indices are provided
		if self.neural_indices is not None:
			emg = emg[:, self.neural_indices]

		# Detect movement onsets
		onsets = self.movement_onset_detection.detect_movement_onsets(emg, times, trial_start_times, trial_end_times)

		# Add onsets to data dictionary
		interpipe[self.output_key] = onsets

		# Plot all channels together with onset markers
		n_channels = emg.shape[1]
		fig, ax = plt.subplots(1, 1, figsize=(12, 6))
		
		# Plot all EMG channels
		for ch in range(n_channels):
			ax.plot(times, emg[:, ch], alpha=0.7, linewidth=0.8, label=f'Channel {ch}')
		
		# Add vertical lines for onsets
		for onset_time in onsets:
			if onset_time is not None and not np.isnan(onset_time):
				ax.axvline(x=onset_time, color='red', linestyle='--', alpha=0.8, linewidth=2, label='Onset' if onset_time == onsets[0] else "")
		
		# Add trial boundaries for context
		for i, start_time in enumerate(trial_start_times):
			ax.axvline(x=start_time, color='green', linestyle=':', alpha=0.5, linewidth=1.5, 
					  label='Trial Start' if i == 0 else "")
		for i, end_time in enumerate(trial_end_times):
			ax.axvline(x=end_time, color='orange', linestyle=':', alpha=0.5, linewidth=1.5, 
					  label='Trial End' if i == 0 else "")
		
		ax.set_xlabel('Time (ms)')
		ax.set_ylabel('EMG Amplitude')
		ax.set_title('EMG Channels with Movement Onsets')
		ax.grid(True, alpha=0.3)
		ax.legend()
		plt.tight_layout()
		plt.show(block=True)

		return data, interpipe

class TemplateBehaviorReplacementBlock(DataProcessingBlock):
	"""
	A block for replacing the behavior data with a template behavior.
	"""
	def __init__(self, location_behavior: str, location_out: str, location_onsets: str, template_config: dict, kinematic_indices: list = None):
		super().__init__()
		self.location_behavior = location_behavior
		self.location_out = location_out
		self.location_onsets = location_onsets
		self.template_config = template_config
		self.kinematic_indices = kinematic_indices
	
	def transform(self, data, interpipe):
		"""
		Transform the data by replacing the behavior data with a template behavior.
		"""
		# Get behavior data and timestamps
		kinematics = data[self.location_behavior]
		behavior_ts = interpipe.get(f'{self.location_behavior}_ts', interpipe.get('behavior_ts'))
		
		if behavior_ts is None:
			raise ValueError(f"Could not find timestamps for behavior data. Expected '{self.location_behavior}_ts' or 'behavior_ts' in data.")
		
		# Get onsets from interpipe
		movement_onsets = interpipe[self.location_onsets]
		
		# Get trial timing information from interpipe
		trial_start_times = interpipe['trial_start_times']
		trial_end_times = interpipe['trial_end_times']
		
		# Get targets and other parameters from template config
		targets = interpipe['targets']
		template_type = self.template_config.get('template_type', 'sigmoid')
		
		# Convert behavior data to numpy array if not already
		if not isinstance(kinematics, np.ndarray):
			kinematics = np.array(kinematics, dtype=np.float32)
		
		# Index the second axis of kinematics if kinematic_indices is provided
		if self.kinematic_indices is not None:
			kinematics = kinematics[:, self.kinematic_indices]
			targets = targets[:, self.kinematic_indices]
		
		# Apply template behavior
		templated_kinematics = self._apply_template_kinematics(
			kinematics=kinematics,
			behavior_ts=behavior_ts,
			trial_start_times=trial_start_times,
			trial_end_times=trial_end_times,
			movement_onsets=movement_onsets,
			targets=targets,
			template_type=template_type,
			template_params=self.template_config.get('template_params', {})
		)
		
		# Plot original vs templated kinematics
		self._plot_kinematics_comparison(
			original_kinematics=kinematics,
			templated_kinematics=templated_kinematics,
			behavior_ts=behavior_ts,
			trial_start_times=trial_start_times,
			trial_end_times=trial_end_times,
			movement_onsets=movement_onsets,
			kinematic_indices=self.kinematic_indices
		)
		
		# Update the behavior data in the data dictionary
		if self.kinematic_indices is not None:
			if self.location_out in data:
				data[self.location_out][:, self.kinematic_indices] = templated_kinematics
			else:
				# Copy input kinematics to output location and then modify the desired indices
				data[self.location_out] = kinematics.copy()
				data[self.location_out][:, self.kinematic_indices] = templated_kinematics
		else:
			data[self.location_out] = templated_kinematics
		
		return data, interpipe
	
	def _apply_template_kinematics(
		self,
		kinematics: np.ndarray,
		behavior_ts: np.ndarray,
		trial_start_times: np.ndarray,
		trial_end_times: np.ndarray,
		movement_onsets: np.ndarray,
		targets: np.ndarray,
		template_type: str = 'sigmoid',
		template_params: dict = None
	) -> np.ndarray:
		"""
		Apply template kinematics based on movement onsets and targets.

		Args:
			kinematics: np.ndarray - Array of shape (T, N) where N is the number of position variables
			behavior_ts: np.ndarray - Array of behavior timestamps (must be sorted)
			trial_start_times: np.ndarray - Array of trial start times
			trial_end_times: np.ndarray - Array of trial end times
			movement_onsets: np.ndarray - Array of shape (n_trials,) containing onset times for each trial
			targets: np.ndarray - Array of shape (n_trials, D) containing target positions for each trial
			template_type: str - Type of template to apply ('sigmoid', 'linear', 'step', etc.)
			template_params: dict - Additional parameters for the template function

		Returns:
			np.ndarray - Templated kinematics array of the same shape
		"""
		if template_params is None:
			template_params = {}
			
		templated = kinematics.copy()

		# All columns are position data
		N = kinematics.shape[1]
		
		# Find trial boundaries using searchsorted
		trial_start_indices = np.searchsorted(behavior_ts, trial_start_times, side='left')
		trial_end_indices = np.searchsorted(behavior_ts, trial_end_times, side='right')

		for trial_idx, (trial_start_idx, trial_end_idx) in enumerate(zip(trial_start_indices, trial_end_indices)):
			# Ensure indices are within bounds
			trial_start_idx = max(0, trial_start_idx)
			trial_end_idx = min(len(behavior_ts), trial_end_idx)
			
			if trial_start_idx >= trial_end_idx:
				continue  # Skip empty trials

			for i in range(N):  # Apply to all position dimensions
				# Check if we have an onset for this trial
				if trial_idx >= len(movement_onsets) or movement_onsets[trial_idx] is None or np.isnan(movement_onsets[trial_idx]):
					# If we don't know the onset, keep original kinematics in trial
					continue
				
				# Find onset index within this trial using the onset time
				onset_time = movement_onsets[trial_idx]
				onset_idx = np.searchsorted(behavior_ts[trial_start_idx:trial_end_idx], onset_time, side='left')
				onset_idx = trial_start_idx + onset_idx
				onset_idx = np.clip(onset_idx, trial_start_idx, trial_end_idx - 1)
				
				# Get target for this trial and dimension
				if trial_idx >= len(targets) or i >= targets.shape[1]:
					continue
				target = targets[trial_idx, i]
				
				# Set constant value before onset
				templated[trial_start_idx:onset_idx+1, i] = (
					templated[trial_start_idx - 1, i]
					if trial_start_idx > 0
					else templated[trial_start_idx, i]
				)
				
				# Get initial value at onset
				initial_value = templated[onset_idx, i]
				
				if trial_end_idx <= onset_idx:
					continue  # No samples after onset
				
				# Apply template from onset to end of trial
				num_samples = trial_end_idx - onset_idx
				duration_s = (behavior_ts[trial_end_idx - 1] - behavior_ts[onset_idx]) / 1000  # Convert ms to seconds
				
				template_values = self._generate_template(
					template_type=template_type,
					num_samples=num_samples,
					initial_value=initial_value,
					final_value=target,
					duration_s=duration_s,
					**template_params
				)
				
				templated[onset_idx:trial_end_idx, i] = template_values

		return templated
	
	def _generate_template(
		self,
		template_type: str,
		num_samples: int,
		initial_value: float,
		final_value: float,
		duration_s: float,
		**kwargs
	) -> np.ndarray:
		"""
		Generate template values based on the specified template type.
		
		Args:
			template_type: Type of template ('sigmoid', 'linear', 'step', 'exponential')
			num_samples: Number of samples to generate
			initial_value: Starting value
			final_value: Target value
			duration_s: Duration in seconds
			**kwargs: Additional parameters specific to each template type
		
		Returns:
			np.ndarray: Array of template values
		"""
		t = np.linspace(0, 1, num_samples)
		
		if template_type == 'sigmoid':
			return self._sigmoid_template(t, initial_value, final_value, duration_s, **kwargs)
		elif template_type == 'linear':
			return self._linear_template(t, initial_value, final_value)
		elif template_type == 'step':
			return self._step_template(t, initial_value, final_value, **kwargs)
		elif template_type == 'exponential':
			return self._exponential_template(t, initial_value, final_value, **kwargs)
		else:
			raise ValueError(f"Unknown template type: {template_type}")
	
	def _sigmoid_template(
		self,
		t: np.ndarray,
		initial_value: float,
		final_value: float,
		duration_s: float,
		steepness: float = 10,
		start_point: float = 0,
		start_threshold_percentage: float = 0.005,
		**kwargs
	) -> np.ndarray:
		"""Sigmoid template function."""
		# Normalized steepness
		s_norm = steepness * duration_s
		# Amplitude
		amplitude = final_value - initial_value
		# Calculate the normalized time midpoint t0_norm using s_norm
		log_arg = start_threshold_percentage / (1 - start_threshold_percentage)
		if log_arg <= 0:
			raise ValueError("Logarithm argument non-positive.")
		logit_val = np.log(log_arg)
		t0_norm = start_point - (1 / s_norm) * logit_val
		# Calculate the sigmoid value(s) using normalized time and s_norm
		exponent = -s_norm * (t - t0_norm)
		sigmoid_val = 1 / (1 + np.exp(exponent))
		return initial_value + amplitude * sigmoid_val
	
	def _linear_template(self, t: np.ndarray, initial_value: float, final_value: float) -> np.ndarray:
		"""Linear template function."""
		return initial_value + (final_value - initial_value) * t
	
	def _step_template(self, t: np.ndarray, initial_value: float, final_value: float, step_time: float = 0.5, **kwargs) -> np.ndarray:
		"""Step template function."""
		values = np.full_like(t, initial_value)
		values[t >= step_time] = final_value
		return values
	
	def _exponential_template(self, t: np.ndarray, initial_value: float, final_value: float, time_constant: float = 0.3, **kwargs) -> np.ndarray:
		"""Exponential template function."""
		amplitude = final_value - initial_value
		return initial_value + amplitude * (1 - np.exp(-t / time_constant))

	def _plot_kinematics_comparison(
		self,
		original_kinematics: np.ndarray,
		templated_kinematics: np.ndarray,
		behavior_ts: np.ndarray,
		trial_start_times: np.ndarray,
		trial_end_times: np.ndarray,
		movement_onsets: np.ndarray,
		kinematic_indices: list = None
	):
		"""
		Plot comparison between original and templated kinematics.
		
		Args:
			original_kinematics: Original kinematic data
			templated_kinematics: Templated kinematic data  
			behavior_ts: Behavior timestamps
			trial_start_times: Trial start times
			trial_end_times: Trial end times
			movement_onsets: Movement onset times
			kinematic_indices: Indices of kinematic dimensions to plot
		"""
		# Determine which dimensions to plot
		# Note: original_kinematics and templated_kinematics are already sliced if kinematic_indices was provided
		n_dims = original_kinematics.shape[1]
		
		if kinematic_indices is not None:
			# Data is already sliced, so plot indices 0, 1, 2, ... but label with original indices
			plot_indices = list(range(n_dims))
			plot_labels = [f'Dimension {kinematic_indices[i]}' for i in range(n_dims)]
		else:
			# Data contains all dimensions
			plot_indices = list(range(n_dims))
			plot_labels = [f'Dimension {i}' for i in plot_indices]
		
		# Create subplots - one for each kinematic dimension
		fig, axes = plt.subplots(n_dims, 1, figsize=(14, 4*n_dims), sharex=True)
		if n_dims == 1:
			axes = [axes]  # Make it iterable for single subplot
		
		fig.suptitle('Original vs Templated Kinematics Comparison', fontsize=16, fontweight='bold')
		
		for i, (dim_idx, ax, label) in enumerate(zip(plot_indices, axes, plot_labels)):
			# Plot original kinematics
			ax.plot(behavior_ts, original_kinematics[:, dim_idx], 
				   color='blue', alpha=0.7, linewidth=1.5, label='Original')
			
			# Plot templated kinematics
			ax.plot(behavior_ts, templated_kinematics[:, dim_idx], 
				   color='red', alpha=0.8, linewidth=2, label='Templated')
			
			# Add trial boundaries
			for j, start_time in enumerate(trial_start_times):
				ax.axvline(x=start_time, color='green', linestyle=':', alpha=0.6, linewidth=1,
						  label='Trial Start' if i == 0 and j == 0 else "")
			
			for j, end_time in enumerate(trial_end_times):
				ax.axvline(x=end_time, color='orange', linestyle=':', alpha=0.6, linewidth=1,
						  label='Trial End' if i == 0 and j == 0 else "")
			
			# Add movement onsets
			for j, onset_time in enumerate(movement_onsets):
				if onset_time is not None and not np.isnan(onset_time):
					ax.axvline(x=onset_time, color='purple', linestyle='--', alpha=0.8, linewidth=2,
							  label='Movement Onset' if i == 0 and j == 0 else "")
			
			# Formatting
			ax.set_ylabel(f'{label}\nPosition')
			ax.grid(True, alpha=0.3)
			ax.legend(loc='upper right')
			
			# Set title for each subplot
			ax.set_title(f'{label} - Original vs Templated', fontweight='bold')
		
		# Set common x-label
		axes[-1].set_xlabel('Time (ms)')
		
		plt.tight_layout()
		plt.show(block=True)


class ReFITTransformationBlock(DataProcessingBlock):

	def __init__(self, location_data: str,location_data_ts:str, location_targets: str, location_out: str, location_trial_start_times: str, location_trial_end_times: str, target_radius: float = 0.075):
		self.location_data = location_data
		self.location_data_ts = location_data_ts
		self.location_targets = location_targets
		self.location_out = location_out
		self.location_trial_start_times = location_trial_start_times
		self.location_trial_end_times = location_trial_end_times
		self.target_radius = target_radius

	def transform(self, data, interpipe):
		targets = interpipe[self.location_targets]
		trial_start_times = interpipe[self.location_trial_start_times]
		trial_end_times = interpipe[self.location_trial_end_times]
		
		kinematics = data[self.location_data]
		kinematics_ts = interpipe[self.location_data_ts]
		# Assume kinematics has 2*n columns, first n are position, last n are velocity
		Ndofs = kinematics.shape[1] // 2
		pos = kinematics[:, :Ndofs]
		vel = kinematics[:, Ndofs:]
		# Apply ReFIT transformation
		transformed_vel = self._apply_refit_transformation(vel, pos, targets, kinematics_ts, trial_start_times, trial_end_times)
		# Combine transformed pos and vel
		transformed_kinematics = np.concatenate([pos, transformed_vel], axis=1)
		data[self.location_out] = transformed_kinematics
		return data, interpipe

	def _apply_refit_transformation(self, vel: np.ndarray, pos: np.ndarray, targets: np.ndarray, kinematics_ts: np.ndarray, trial_start_times: np.ndarray, trial_end_times: np.ndarray):
		"""
		Apply ReFIT transformation to velocity data.
		ReFIT rotates velocity vectors to point towards the target while preserving magnitude.
		Sets velocity to zero when position is within target_radius of the target.
		
		Args:
			vel: Velocity data with shape (time_points, n_dofs)
			pos: Position data with shape (time_points, n_dofs)
			targets: Target positions with shape (n_trials, n_dofs)
			kinematics_ts: Timestamps for kinematic data
			trial_start_times: Start times for each trial
			trial_end_times: End times for each trial
		
		Returns:
			Transformed velocity data with same shape as input
		"""
		# Get dimensions
		n_timepoints, n_dofs = vel.shape
		n_trials = len(targets)
		
		# Create time-aligned target vector
		target_vector = np.zeros((n_timepoints, n_dofs))
		
		# For each trial, find the time indices that belong to it and assign the target
		for trial_idx in range(n_trials):
			# Find timestamps that fall within this trial
			trial_mask = (kinematics_ts >= trial_start_times[trial_idx]) & (kinematics_ts <= trial_end_times[trial_idx])
			
			# Assign the target for this trial to all timepoints within the trial
			target_vector[trial_mask, :] = targets[trial_idx, :]
		
		# Apply ReFIT transformation: rotate velocity to point towards target
		transformed_vel = vel.copy()
		
		for t in range(n_timepoints):
			current_vel = vel[t, :]
			current_pos = pos[t, :]
			current_target = target_vector[t, :]
			
			# Check if position is within target radius
			distance_to_target = np.linalg.norm(current_pos - current_target)
			if distance_to_target <= self.target_radius:
				# Set velocity to zero when within target radius
				transformed_vel[t, :] = 0.0
				continue
			
			# Skip if velocity is zero
			if np.allclose(current_vel, 0):
				continue
			
			# Calculate velocity magnitude (preserve this)
			vel_magnitude = np.linalg.norm(current_vel)
			
			# Calculate target direction (unit vector towards target)
			target_direction = (current_target - current_pos)
			target_magnitude = np.linalg.norm(target_direction)
			if target_magnitude > 1e-8:
				target_direction = target_direction / target_magnitude
				
				# Rotate velocity: preserve magnitude but point towards target
				transformed_vel[t, :] = vel_magnitude * target_direction
		
		return transformed_vel<|MERGE_RESOLUTION|>--- conflicted
+++ resolved
@@ -374,12 +374,6 @@
 		if self.apply_trial_filtering:
 			UserWarning("Trial Filtering coming soon to a dataset near you")
 
-<<<<<<< HEAD
-		data_out = {'neural': neural, 'neural_ts': neural_ts, 'behavior': behavior, 'behavior_ts': behavior_ts}
-		interpipe['trial_start_times'] = trial_start_times
-		interpipe['trial_end_times'] = trial_end_times
-		interpipe['targets'] = targets[:]
-=======
 		data_out = {self.data_keys[0]: neural, self.data_keys[1]: behaviour}
 		interpipe[self.interpipe_keys['trial_start_times']] = trial_start_times
 		interpipe[self.interpipe_keys['trial_end_times']] = trial_end_times
@@ -430,7 +424,6 @@
 			if loc not in data:
 				raise ValueError(f"Location '{loc}' not found in data dictionary.")
 			data_out[loc] = np.argmax(data[loc], axis=1)
->>>>>>> fb6b898a
 		return data_out, interpipe
 
 class RoundToIntegerBlock(DataFormattingBlock):
@@ -571,56 +564,6 @@
 		self.save_denorm_data = save_denorm_data
 		self.save_normalizer = save_normalizer
 	def transform(self, data, interpipe):
-		if self.normalizer_method == 'sklearn':
-			normalizer = getattr(sklearn.preprocessing, self.sklearn_type)(**self.normalizer_params)
-			if self.save_denorm_data:
-				denorm_key = 'denorm_' + self.fit_location
-				interpipe[denorm_key] = data[self.fit_location]
-				interpipe['save_keys'].append(denorm_key)
-			data[self.fit_location] = normalizer.fit_transform(data[self.fit_location])
-			for loc in self.apply_location:
-				if self.save_denorm_data:
-					denorm_key = 'denorm_' + loc
-					interpipe[denorm_key] = data[loc]
-					interpipe['save_keys'].append(denorm_key)
-				data[loc] = normalizer.transform(data[loc])
-		elif self.normalizer_method == 'sequence_scaler':	
-			normalizer = SequenceScaler()
-			data[self.fit_location] = normalizer.fit_transform(data[self.fit_location], **self.normalizer_params)
-			if self.save_denorm_data:
-				denorm_key = 'denorm_' + self.fit_location
-				interpipe[denorm_key] = data[self.fit_location].copy()
-				interpipe['save_keys'].append(denorm_key)
-			for loc in self.apply_location:
-				if self.save_denorm_data:
-					denorm_key = 'denorm_' + loc
-					interpipe[denorm_key] = data[loc]
-				data[loc] = normalizer.transform(data[loc])
-		else:
-			raise ValueError(f"Unsupported normalization method: {self.normalizer_method}")
-		if self.save_path is not None:
-			with open(self.save_path, 'wb') as f:
-				pickle.dump(normalizer, f)
-		if self.save_normalizer:
-			normalizer_key = 'normalizer_' + self.fit_location
-			interpipe[normalizer_key] = normalizer
-			interpipe['save_keys'].append(normalizer_key)
-		return data, interpipe
-
-class LoadNormalizationBlock(DataProcessingBlock):
-	def __init__(self, location, method, normalizer_params):
-		super().__init__()
-		self.location = location
-		self.normalizer_method = method
-		self.normalizer_params = normalizer_params
-	def transform(self, data, interpipe):
-<<<<<<< HEAD
-		with open(self.normalizer_params['save_path'], 'rb') as f:
-			normalizer = pickle.load(f)
-		for loc in self.location:
-			data[loc] = normalizer.transform(data[loc])
-		return data, interpipe
-=======
 		if interpipe['is_train']:
 			if self.normalizer_method == 'sklearn':
 				normalizer = getattr(sklearn.preprocessing, self.normalizer_params['type'])(**self.normalizer_params['params'])
@@ -645,7 +588,6 @@
 			for loc in self.location:
 				data[loc] = normalizer.transform(data[loc])
 			return data, interpipe
->>>>>>> fb6b898a
 
 	def transform_online(self, data, interpipe):
 		with open(self.normalizer_params['save_path'], 'rb') as f:
