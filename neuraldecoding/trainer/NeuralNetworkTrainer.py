from omegaconf import DictConfig
import torch
import json
from torch.optim import Optimizer
from torch.optim.lr_scheduler import _LRScheduler
<<<<<<< HEAD
from torch.utils.data import DataLoader
from ..utils import loss_functions
from ..trainer.Trainer import Trainer
from ..utils import eval_metrics
from omegaconf import open_dict
from ..model import neural_network_models
import warnings
import copy

class NNTrainer(Trainer):
    def __init__(self, dataset, preprocessor, config):
        super().__init__()
        # General training params
=======
from torch.utils.data import Dataset, DataLoader
from torch.utils.data import DataLoader, TensorDataset
from neuraldecoding.utils import prep_data_and_split, load_one_nwb
import neuraldecoding.model.neural_network_models
from neuraldecoding.trainer.Trainer import Trainer
import neuraldecoding.stabilization.latent_space_alignment
from neuraldecoding.model.neural_network_models.NeuralNetworkModel import NeuralNetworkModel
from neuraldecoding.model.neural_network_models.LSTM import LSTM
import neuraldecoding.utils.eval_metrics
from neuraldecoding.utils.training_utils import generate_output_scaler, OutputScaler
from neuraldecoding.utils.eval_metrics import *
import os
import collections

class NNTrainer(Trainer):
    def __init__(self, preprocessor, config, dataset = None):
        super().__init__(config)
        # General training params 
>>>>>>> e0c174ed
        self.device = torch.device(config.training.device)
        self.model = self.create_model(config.model).to(self.device)
        self.optimizer = self.create_optimizer(config.optimizer, self.model.parameters())
        self.scheduler, self.scheduler_params = self.create_scheduler(config.scheduler, self.optimizer)
        self.loss_func = self.create_loss_function(config.loss_func)
        self.num_epochs = config.training.num_epochs
<<<<<<< HEAD
        self.max_iters = config.training.max_iters
        self.take_best = config.training.get('take_best', True)
        if config.model.type == 'LSTMTrialInput':
            self.batch_size = config.training.get('batch_size', 1)
            if self.batch_size != 1:
                warnings.warn("LSTMTrialInput does not support batch_size in model config. Setting batch_size to 1.")
                with open_dict(config.training):
                    self.batch_size = 1  # Override batch size to 1 for trial input support
        else:
            self.batch_size = config.training.get('batch_size', 64)
        self.clear_cache = config.training.clear_cache
        # Evaluation and logging params
        self.print_results = config.training.get("print_results", True)
        self.print_every = config.training.get("print_every", 10)
        self.metrics = config.evaluation.metrics
        self.metric_params = config.evaluation.get("params", {})
        self.only_val = config.evaluation.get("only_val", [False]*len(self.metrics))
        self.logger = {metric: [[], []] for metric in self.metrics}
        self.preprocessor = preprocessor
        self.train_loader, self.valid_loader, self.test_loader = self.create_dataloaders(dataset)

        assert self.scheduler is not None or self.max_iters is not None or self.num_epochs is not None, "At least one of scheduler, max_iters, or num_epochs must be defined."

    def create_dataloaders(self, dataset):
        """Creates PyTorch DataLoaders for training and validation data."""
        data_tuple = self.preprocessor.preprocess_pipeline(dataset, params={'is_train': True})

        if len(data_tuple) == 2:
            self.train_ds, self.valid_ds = data_tuple
        elif len(data_tuple) == 3:
            self.train_ds, self.valid_ds, self.test_ds = data_tuple

        train_loader = DataLoader(self.train_ds, batch_size=self.batch_size, shuffle=True, drop_last=True)
        valid_loader = DataLoader(self.valid_ds, batch_size=len(self.valid_ds), shuffle=False)

        if hasattr(self, 'test_ds'):
            test_loader = DataLoader(self.test_ds, batch_size=len(self.test_ds), shuffle=False)
        else:
            test_loader = None

        return train_loader, valid_loader, test_loader
=======
        self.batch_size = config.training.batch_size
        self.full_batch_valid = config.training.get('full_batch_valid', False)
        if isinstance(self.batch_size, collections.abc.Iterable):
            self.train_batch_size = self.batch_size[0]
            self.valid_batch_size = self.batch_size[1]
        else:
            self.train_batch_size = self.batch_size
            self.valid_batch_size = self.batch_size
        self.clear_cache = config.training.clear_cache
        # Data specific params, TODO: change when dataset is finalized
        self.preprocessor = preprocessor
        if dataset is not None:
            self.data_dict = self.load_data(dataset)
            self.train_loader, self.valid_loader = self.create_dataloaders()

    def load_data(self, data): # TODO, finalize this when dataset is merged to main
        data_dict = self.preprocessor.preprocess_pipeline(data, params={'is_train': True})
        # you should have Dict2TrainerBlock in your pipeline
        # from block Dict2TrainerBlock, outputing A dictionary containing either:
		#                               - 'X' and 'Y' if 2 keys are present
		#                               - 'X_train', 'X_val', 'Y_train', 'Y_val' if 4 keys are present
        # Typically it is 4 keys for NN trainer, so it will be 'X_train', 'X_val', 'Y_train', 'Y_val'.
        return data_dict

    def create_dataloaders(self):
        """Creates PyTorch DataLoaders for training and validation data."""
        train_dataset = TensorDataset(self.data_dict["X_train"].detach().clone().to(torch.float32), 
                                    self.data_dict["Y_train"].detach().clone().to(torch.float32))
        valid_dataset = TensorDataset(self.data_dict['X_val'].detach().clone().to(torch.float32), 
                                    self.data_dict['Y_val'].detach().clone().to(torch.float32))
        train_loader = DataLoader(train_dataset, batch_size=self.train_batch_size, shuffle=True)
        if self.full_batch_valid:
            valid_loader = DataLoader(valid_dataset, batch_size=len(valid_dataset), shuffle=False)
        else:
            valid_loader = DataLoader(valid_dataset, batch_size=self.valid_batch_size, shuffle=False)
        return train_loader, valid_loader
>>>>>>> e0c174ed

    def create_optimizer(self, optimizer_config: DictConfig, model_params) -> Optimizer:
        """Creates and returns an optimizer based on the configuration."""
        optimizer_class = getattr(torch.optim, optimizer_config.type)
        return optimizer_class(model_params, **optimizer_config.params)

    def create_scheduler(self, scheduler_config: DictConfig, optimizer: Optimizer) -> _LRScheduler:
        """Creates and returns a learning rate scheduler based on the configuration."""
<<<<<<< HEAD
        if scheduler_config is None:
            return None
        scheduler_params = {}
=======
        if scheduler_config is None or not scheduler_config or len(scheduler_config) == 0:
            return None
>>>>>>> e0c174ed
        scheduler_class = getattr(torch.optim.lr_scheduler, scheduler_config.type)
        if scheduler_config.type == 'ReduceLROnPlateau':
            learning_rate = optimizer.param_groups[0]['lr']
            scheduler_params['min_lr'] = learning_rate / (scheduler_config.get('num_steps', 2) + 0.001)
        scheduler_params['n_cycle'] = scheduler_config.get('n_cycle', False)

        return scheduler_class(optimizer, **scheduler_config.params), scheduler_params

    def create_loss_function(self, loss_config: DictConfig):
        """Creates and returns a loss function based on the configuration."""
<<<<<<< HEAD
        # Try to get from torch.nn first (for built-in losses)
        loss_class = getattr(torch.nn, loss_config.type, None)
        if loss_class is not None:
            return loss_class(**loss_config.params)

        # Then try to get from custom loss functions
        loss_class = getattr(loss_functions, loss_config.type, None)
        if loss_class is not None:
            return loss_class(**loss_config.params)

        raise ValueError(f"Loss function '{loss_config.type}' not found in torch.nn or neuraldecoding.utils.loss_functions.")
        
=======
        loss_class = getattr(torch.nn, loss_config.type)
        return loss_class(**loss_config.params)

>>>>>>> e0c174ed
    def create_model(self, model_config: DictConfig) -> torch.nn.Module:
        """Creates and returns a model based on the configuration."""
        model_class = getattr(neural_network_models, model_config.type)
        model = model_class(model_config.params)
        return model

    def train_model(self):
        epoch = 1
        iteration = 1
        best_val_loss = float('inf')
        best_state_dict = None
        epoch_best = 0
        iteration_best = 0

        while True:
            # Train
            running_loss = 0.0
<<<<<<< HEAD
            i = 0
            for batch in self.train_loader:
                i += 1
                self.model.train()
                self.optimizer.zero_grad()

                loss, yhat = self.model.train_step(batch, self.model, self.optimizer, self.loss_func, clear_cache = self.clear_cache)
=======
            train_all_predictions = []
            train_all_targets = []

            for x,y in self.train_loader:
                self.optimizer.zero_grad()

                loss, yhat = self.model.train_step(x.to(self.device), y.to(self.device), self.optimizer, self.loss_func, clear_cache = self.clear_cache)
>>>>>>> e0c174ed

                if(self.clear_cache):
                    del y, yhat

<<<<<<< HEAD
                running_loss += loss.item()

                if iteration != 0 and iteration % self.print_every == 0:
                    train_loss = running_loss / i
=======
            train_all_predictions = np.concatenate(train_all_predictions, axis=0)
            train_all_targets = np.concatenate(train_all_targets, axis=0)
            train_loss = running_loss / len(self.train_loader)

            # Validate
            val_loss, val_all_predictions, val_all_targets = self.validate_model()

            # Scheduler step
            if self.scheduler:
                if isinstance(self.scheduler, torch.optim.lr_scheduler.ReduceLROnPlateau):
                    self.scheduler.step(val_loss)
                else:
                    self.scheduler.step()

            # Calculate and populate metrics
            for metric in self.metrics:
                if metric == "loss":
                    self.logger[metric]['train'].append(train_loss)
                    self.logger[metric]['valid'].append(val_loss)
                else:
                    metric_param = self.metric_params.get(metric, None)
                    metric_class = getattr(neuraldecoding.utils.eval_metrics, metric)
                    self.logger[metric]['train'].append(metric_class(train_all_predictions, train_all_targets, metric_param))
                    self.logger[metric]['valid'].append(metric_class(val_all_predictions, val_all_targets, metric_param))

            # Logging
            self.save_print_log(epoch, train_loss, val_loss)

        return self.model, self.logger
    
    def clear_gpu_cache(self):
        self.model.cpu()
        del self.model
        del self.optimizer
        torch.cuda.empty_cache()

    def validate_model(self):
        # Validate
        self.model.eval()
        running_val_loss = 0.0
        val_all_predictions = []
        val_all_targets = []

        with torch.no_grad():
            for x_val, y_val in self.valid_loader:
                x_val = x_val.to(self.device)
                y_val = y_val.to(self.device)
                yhat_val = self.model(x_val)
                val_loss = self.loss_func(yhat_val, y_val)

                running_val_loss += val_loss.item()
                val_all_predictions.append(yhat_val.cpu().numpy())
                val_all_targets.append(y_val.cpu().numpy())
                if(self.clear_cache):
                    del y_val, yhat_val

        val_all_predictions = np.concatenate(val_all_predictions, axis=0)
        val_all_targets = np.concatenate(val_all_targets, axis=0)
        val_loss = running_val_loss / len(self.valid_loader)

        return val_loss, val_all_predictions, val_all_targets

class IterationNNTrainer(NNTrainer):
    '''
    The trainer used in LINK dataset multiday training. Archived here for reference.
    Does NOT do logging.

    Based on Joey's training code for LINK dataset BCI-decoding section.
    '''
    def __init__(self, preprocessor, config, dataset = None):
        super().__init__(preprocessor, config, dataset = None)
    
    def train_model(self, train_loader=None, valid_loader=None):
        # Override loaders if provided
        if(train_loader is not None):
            self.train_loader = train_loader
        if(valid_loader is not None):
            self.valid_loader = valid_loader
        iteration = 0

        while iteration < self.num_epochs:
            for x,y in self.train_loader:
                self.model.train()
                if iteration >= self.num_epochs:
                    break

                self.optimizer.zero_grad()

                loss, yhat = self.model.train_step(x.to(self.device), y.to(self.device), self.optimizer, self.loss_func, clear_cache = self.clear_cache)

                if(self.clear_cache):
                    del y, yhat

                # Validate
                self.model.eval()
                total_loss = 0.0
                num_batches = 0
                with torch.no_grad():
                    for x_val, y_val in self.valid_loader:
                        x_val = x_val.to(self.device)
                        y_val = y_val.to(self.device)
                        yhat_val = self.model(x_val)
                        val_loss = self.loss_func(yhat_val, y_val)
                        total_loss += val_loss.item()
                        num_batches += 1
                if self.print_results and (iteration % self.print_every == 0 or iteration == self.num_epochs - 1):
                    print(f"Iteration {iteration}, Train Loss: {loss.item():.4f}, Val Loss: {(total_loss / num_batches):.4f}")

                # Scheduler step
                if self.scheduler:
                    if isinstance(self.scheduler, torch.optim.lr_scheduler.ReduceLROnPlateau):
                        self.scheduler.step(val_loss)
                    else:
                        self.scheduler.step()
                iteration += 1
        return self.model, self.logger

class TCFNNTrainer(NNTrainer):
    '''
    Trainer for the tcFNN model.
    '''
    def __init__(self, preprocessor, config, dataset = None):
        super().__init__(preprocessor, config, dataset = dataset)
    

    def train_model(self, train_loader = None, valid_loader = None):
        # Override loaders if provided
        if(train_loader is not None):
            self.train_loader = train_loader
        if(valid_loader is not None):
            self.valid_loader = valid_loader

        for epoch in range(self.num_epochs):
            # Train
            self.model.train()
            running_loss = 0.0
            train_all_predictions = []
            train_all_targets = []

            for x,y in self.train_loader:
                self.optimizer.zero_grad()

                loss, yhat = self.model.train_step(x.to(self.device), y.to(self.device), self.optimizer, self.loss_func, clear_cache = self.clear_cache)

                running_loss += loss.item()
                train_all_predictions.append(yhat.detach().cpu().numpy())
                train_all_targets.append(y.detach().cpu().numpy())
                if(self.clear_cache):
                    del y, yhat

            train_all_predictions = np.concatenate(train_all_predictions, axis=0)
            train_all_targets = np.concatenate(train_all_targets, axis=0)
            train_loss = running_loss / len(self.train_loader)

            # Validate
            val_loss, val_all_predictions, val_all_targets = self.validate_model()
>>>>>>> e0c174ed

                    # Validate
                    self.model.eval()
                    running_val_loss = 0.0
                    with torch.no_grad():
                        x_val = torch.stack([sample['neu'] for sample in self.valid_loader.dataset]).to(self.device)
                        y_val = torch.stack([sample['kin'] for sample in self.valid_loader.dataset]).to(self.device)
                        yhat_val = self.model(x_val)
                        val_loss = self.loss_func(yhat_val, y_val)
                        running_val_loss += val_loss.item()

                        if self.take_best and val_loss < best_val_loss:
                            best_val_loss = val_loss
                            best_state_dict = copy.deepcopy(self.model.state_dict())
                            epoch_best = epoch
                            iteration_best = iteration

                        if(self.clear_cache):
                            del y_val, yhat_val

                    with torch.no_grad():
                        x_train = torch.stack([sample['neu'] for sample in self.train_loader.dataset]).to(self.device)
                        y_train = torch.stack([sample['kin'] for sample in self.train_loader.dataset]).to(self.device)
                        yhat_train = self.model(x_train)
                        if(self.clear_cache):
                            del y_train, yhat_train

                    # Calculate and populate metrics
                    for metric in self.metrics:
                        if metric == "loss":
                            if not self.only_val[self.metrics.index(metric)]:
                                self.logger[metric][0].append(train_loss)
                            else:
                                self.logger[metric][0].append('not computed')
                            self.logger[metric][1].append(val_loss)
                        else:
                            metric_param = self.metric_params.get(metric, None)
                            metric_class = getattr(eval_metrics, metric)
                            if not self.only_val[self.metrics.index(metric)]:
                                self.logger[metric][0].append(metric_class(yhat_train, y_train, metric_param))
                            else:
                                self.logger[metric][0].append('not computed')
                            self.logger[metric][1].append(metric_class(yhat_val, y_val, metric_param))

                    # Scheduler step
                    if self.scheduler:
                        if self.scheduler_params['n_cycle']:
                            if isinstance(self.scheduler, torch.optim.lr_scheduler.ReduceLROnPlateau):
                                self.scheduler.step(val_loss)
                                if self.optimizer.param_groups[0]['lr'] < self.scheduler_params['min_lr']:
                                    if self.take_best and best_state_dict is not None:
                                        self.reload_model(best_state_dict, epoch_best, iteration_best)
                                    return self.model, self.logger
                            else:
                                self.scheduler.step()

                    # Print progress
                    if self.print_results:
                        print(f"Epoch {epoch}, iteration {iteration}, Train Loss: {train_loss:.4f}, Val Loss: {val_loss:.4f}")
                        for metric in self.logger:
                            train_metric = self.logger[metric][0][-1]
                            val_metric = self.logger[metric][1][-1]
                            print(f"    {metric:>12}{': train = ':>12}{train_metric}")
                            print(f"    {'':>12}{'  val = ':>12}{val_metric}")
                
                if self.max_iters is not None and iteration >= self.max_iters:
                    if self.take_best and best_state_dict is not None:
                        self.reload_model(best_state_dict, epoch_best, iteration_best)
                    return self.model, self.logger
                iteration += 1

                self.model.train()
            
            if self.scheduler and not self.scheduler_params['n_cycle']:
                if isinstance(self.scheduler, torch.optim.lr_scheduler.ReduceLROnPlateau):
                    self.scheduler.step(val_loss)
                    if self.optimizer.param_groups[0]['lr'] < self.scheduler_params['min_lr']:
                        if self.take_best and best_state_dict is not None:
                            self.reload_model(best_state_dict, epoch_best, iteration_best)
                        return self.model, self.logger
                else:
                    self.scheduler.step()

<<<<<<< HEAD
            if self.num_epochs is not None and epoch >= self.num_epochs:
                if self.take_best and best_state_dict is not None:
                    self.reload_model(best_state_dict, epoch_best, iteration_best)
                return self.model, self.logger
            
            epoch += 1
=======
            # Calculate and populate metrics
            for metric in self.metrics:
                if metric == "loss":
                    self.logger[metric]['train'].append(train_loss)
                    self.logger[metric]['valid'].append(val_loss)
                else:
                    metric_param = self.metric_params.get(metric, None)
                    metric_class = getattr(neuraldecoding.utils.eval_metrics, metric)
                    self.logger[metric]['train'].append(metric_class(train_all_predictions, train_all_targets, metric_param))
                    self.logger[metric]['valid'].append(metric_class(val_all_predictions, val_all_targets, metric_param))
            
            # Logging
            self.save_print_log(epoch, train_loss, val_loss)

        self.model.scaler.fit(self.model, self.train_loader, device=self.device, dtype=torch.float32, num_outputs=self.model.num_states, verbose=False)
        return self.model, self.logger
>>>>>>> e0c174ed

    def validate_model(self):
        # Validate
        self.model.eval()
        running_val_loss = 0.0
        val_all_predictions = []
        val_all_targets = []
        
        self.model.scaler.fit(self.model, self.train_loader, device=self.device, dtype=torch.float32, num_outputs=self.model.num_states, verbose=False)

<<<<<<< HEAD
    def clear_gpu_cache(self):
        self.model.cpu()
        del self.model
        del self.optimizer
        torch.cuda.empty_cache()
    
    def reload_model(self, model_state_dict, epoch_best, iteration_best):
        """Reloads the model with the given state dictionary."""
        self.model.load_state_dict(model_state_dict)
        self.model.to(self.device)
        self.model.eval()

        print(f"Reloaded model from epoch {epoch_best}, iteration {iteration_best} with best validation loss.")

        with torch.no_grad():
            x_val = torch.stack([sample['neu'] for sample in self.valid_loader.dataset]).to(self.device)
            y_val = torch.stack([sample['kin'] for sample in self.valid_loader.dataset]).to(self.device)
            yhat_val = self.model(x_val)
            val_loss = self.loss_func(yhat_val, y_val)

            if(self.clear_cache):
                del x_val, y_val, yhat_val
                del x_train, y_train, yhat_train

        final_metrics = {}
        for metric in self.metrics:
            if metric == "loss":
                final_metrics[metric] = val_loss
            else:
                metric_param = self.metric_params.get(metric, None)
                metric_class = getattr(eval_metrics, metric)
                final_metrics[metric]  = metric_class(yhat_val, y_val, metric_param)

        print(f"Final validation metrics: ")
        for metric in self.logger:
            val_metric = final_metrics[metric]
            print(f"    {metric:>12}{'  val = ':>12}{val_metric}")

        return self.model
=======
        with torch.no_grad():
            for x_val, y_val in self.valid_loader:
                x_val = x_val.to(self.device)
                y_val = y_val.to(self.device)
                yhat_val = self.model.scaler.unscale(self.model(x_val))
                val_loss = self.loss_func(yhat_val, y_val)

                running_val_loss += val_loss.item()
                val_all_predictions.append(yhat_val.cpu().numpy())
                val_all_targets.append(y_val.cpu().numpy())
                if(self.clear_cache):
                    del y_val, yhat_val

        val_all_predictions = np.concatenate(val_all_predictions, axis=0)
        val_all_targets = np.concatenate(val_all_targets, axis=0)
        val_loss = running_val_loss / len(self.valid_loader)

        return val_loss, val_all_predictions, val_all_targets
>>>>>>> e0c174ed
<|MERGE_RESOLUTION|>--- conflicted
+++ resolved
@@ -1,548 +1,318 @@
-from omegaconf import DictConfig
-import torch
-import json
-from torch.optim import Optimizer
-from torch.optim.lr_scheduler import _LRScheduler
-<<<<<<< HEAD
-from torch.utils.data import DataLoader
-from ..utils import loss_functions
-from ..trainer.Trainer import Trainer
-from ..utils import eval_metrics
-from omegaconf import open_dict
-from ..model import neural_network_models
-import warnings
-import copy
-
-class NNTrainer(Trainer):
-    def __init__(self, dataset, preprocessor, config):
-        super().__init__()
-        # General training params
-=======
-from torch.utils.data import Dataset, DataLoader
-from torch.utils.data import DataLoader, TensorDataset
-from neuraldecoding.utils import prep_data_and_split, load_one_nwb
-import neuraldecoding.model.neural_network_models
-from neuraldecoding.trainer.Trainer import Trainer
-import neuraldecoding.stabilization.latent_space_alignment
-from neuraldecoding.model.neural_network_models.NeuralNetworkModel import NeuralNetworkModel
-from neuraldecoding.model.neural_network_models.LSTM import LSTM
-import neuraldecoding.utils.eval_metrics
-from neuraldecoding.utils.training_utils import generate_output_scaler, OutputScaler
-from neuraldecoding.utils.eval_metrics import *
-import os
-import collections
-
-class NNTrainer(Trainer):
-    def __init__(self, preprocessor, config, dataset = None):
-        super().__init__(config)
-        # General training params 
->>>>>>> e0c174ed
-        self.device = torch.device(config.training.device)
-        self.model = self.create_model(config.model).to(self.device)
-        self.optimizer = self.create_optimizer(config.optimizer, self.model.parameters())
-        self.scheduler, self.scheduler_params = self.create_scheduler(config.scheduler, self.optimizer)
-        self.loss_func = self.create_loss_function(config.loss_func)
-        self.num_epochs = config.training.num_epochs
-<<<<<<< HEAD
-        self.max_iters = config.training.max_iters
-        self.take_best = config.training.get('take_best', True)
-        if config.model.type == 'LSTMTrialInput':
-            self.batch_size = config.training.get('batch_size', 1)
-            if self.batch_size != 1:
-                warnings.warn("LSTMTrialInput does not support batch_size in model config. Setting batch_size to 1.")
-                with open_dict(config.training):
-                    self.batch_size = 1  # Override batch size to 1 for trial input support
-        else:
-            self.batch_size = config.training.get('batch_size', 64)
-        self.clear_cache = config.training.clear_cache
-        # Evaluation and logging params
-        self.print_results = config.training.get("print_results", True)
-        self.print_every = config.training.get("print_every", 10)
-        self.metrics = config.evaluation.metrics
-        self.metric_params = config.evaluation.get("params", {})
-        self.only_val = config.evaluation.get("only_val", [False]*len(self.metrics))
-        self.logger = {metric: [[], []] for metric in self.metrics}
-        self.preprocessor = preprocessor
-        self.train_loader, self.valid_loader, self.test_loader = self.create_dataloaders(dataset)
-
-        assert self.scheduler is not None or self.max_iters is not None or self.num_epochs is not None, "At least one of scheduler, max_iters, or num_epochs must be defined."
-
-    def create_dataloaders(self, dataset):
-        """Creates PyTorch DataLoaders for training and validation data."""
-        data_tuple = self.preprocessor.preprocess_pipeline(dataset, params={'is_train': True})
-
-        if len(data_tuple) == 2:
-            self.train_ds, self.valid_ds = data_tuple
-        elif len(data_tuple) == 3:
-            self.train_ds, self.valid_ds, self.test_ds = data_tuple
-
-        train_loader = DataLoader(self.train_ds, batch_size=self.batch_size, shuffle=True, drop_last=True)
-        valid_loader = DataLoader(self.valid_ds, batch_size=len(self.valid_ds), shuffle=False)
-
-        if hasattr(self, 'test_ds'):
-            test_loader = DataLoader(self.test_ds, batch_size=len(self.test_ds), shuffle=False)
-        else:
-            test_loader = None
-
-        return train_loader, valid_loader, test_loader
-=======
-        self.batch_size = config.training.batch_size
-        self.full_batch_valid = config.training.get('full_batch_valid', False)
-        if isinstance(self.batch_size, collections.abc.Iterable):
-            self.train_batch_size = self.batch_size[0]
-            self.valid_batch_size = self.batch_size[1]
-        else:
-            self.train_batch_size = self.batch_size
-            self.valid_batch_size = self.batch_size
-        self.clear_cache = config.training.clear_cache
-        # Data specific params, TODO: change when dataset is finalized
-        self.preprocessor = preprocessor
-        if dataset is not None:
-            self.data_dict = self.load_data(dataset)
-            self.train_loader, self.valid_loader = self.create_dataloaders()
-
-    def load_data(self, data): # TODO, finalize this when dataset is merged to main
-        data_dict = self.preprocessor.preprocess_pipeline(data, params={'is_train': True})
-        # you should have Dict2TrainerBlock in your pipeline
-        # from block Dict2TrainerBlock, outputing A dictionary containing either:
-		#                               - 'X' and 'Y' if 2 keys are present
-		#                               - 'X_train', 'X_val', 'Y_train', 'Y_val' if 4 keys are present
-        # Typically it is 4 keys for NN trainer, so it will be 'X_train', 'X_val', 'Y_train', 'Y_val'.
-        return data_dict
-
-    def create_dataloaders(self):
-        """Creates PyTorch DataLoaders for training and validation data."""
-        train_dataset = TensorDataset(self.data_dict["X_train"].detach().clone().to(torch.float32), 
-                                    self.data_dict["Y_train"].detach().clone().to(torch.float32))
-        valid_dataset = TensorDataset(self.data_dict['X_val'].detach().clone().to(torch.float32), 
-                                    self.data_dict['Y_val'].detach().clone().to(torch.float32))
-        train_loader = DataLoader(train_dataset, batch_size=self.train_batch_size, shuffle=True)
-        if self.full_batch_valid:
-            valid_loader = DataLoader(valid_dataset, batch_size=len(valid_dataset), shuffle=False)
-        else:
-            valid_loader = DataLoader(valid_dataset, batch_size=self.valid_batch_size, shuffle=False)
-        return train_loader, valid_loader
->>>>>>> e0c174ed
-
-    def create_optimizer(self, optimizer_config: DictConfig, model_params) -> Optimizer:
-        """Creates and returns an optimizer based on the configuration."""
-        optimizer_class = getattr(torch.optim, optimizer_config.type)
-        return optimizer_class(model_params, **optimizer_config.params)
-
-    def create_scheduler(self, scheduler_config: DictConfig, optimizer: Optimizer) -> _LRScheduler:
-        """Creates and returns a learning rate scheduler based on the configuration."""
-<<<<<<< HEAD
-        if scheduler_config is None:
-            return None
-        scheduler_params = {}
-=======
-        if scheduler_config is None or not scheduler_config or len(scheduler_config) == 0:
-            return None
->>>>>>> e0c174ed
-        scheduler_class = getattr(torch.optim.lr_scheduler, scheduler_config.type)
-        if scheduler_config.type == 'ReduceLROnPlateau':
-            learning_rate = optimizer.param_groups[0]['lr']
-            scheduler_params['min_lr'] = learning_rate / (scheduler_config.get('num_steps', 2) + 0.001)
-        scheduler_params['n_cycle'] = scheduler_config.get('n_cycle', False)
-
-        return scheduler_class(optimizer, **scheduler_config.params), scheduler_params
-
-    def create_loss_function(self, loss_config: DictConfig):
-        """Creates and returns a loss function based on the configuration."""
-<<<<<<< HEAD
-        # Try to get from torch.nn first (for built-in losses)
-        loss_class = getattr(torch.nn, loss_config.type, None)
-        if loss_class is not None:
-            return loss_class(**loss_config.params)
-
-        # Then try to get from custom loss functions
-        loss_class = getattr(loss_functions, loss_config.type, None)
-        if loss_class is not None:
-            return loss_class(**loss_config.params)
-
-        raise ValueError(f"Loss function '{loss_config.type}' not found in torch.nn or neuraldecoding.utils.loss_functions.")
-        
-=======
-        loss_class = getattr(torch.nn, loss_config.type)
-        return loss_class(**loss_config.params)
-
->>>>>>> e0c174ed
-    def create_model(self, model_config: DictConfig) -> torch.nn.Module:
-        """Creates and returns a model based on the configuration."""
-        model_class = getattr(neural_network_models, model_config.type)
-        model = model_class(model_config.params)
-        return model
-
-    def train_model(self):
-        epoch = 1
-        iteration = 1
-        best_val_loss = float('inf')
-        best_state_dict = None
-        epoch_best = 0
-        iteration_best = 0
-
-        while True:
-            # Train
-            running_loss = 0.0
-<<<<<<< HEAD
-            i = 0
-            for batch in self.train_loader:
-                i += 1
-                self.model.train()
-                self.optimizer.zero_grad()
-
-                loss, yhat = self.model.train_step(batch, self.model, self.optimizer, self.loss_func, clear_cache = self.clear_cache)
-=======
-            train_all_predictions = []
-            train_all_targets = []
-
-            for x,y in self.train_loader:
-                self.optimizer.zero_grad()
-
-                loss, yhat = self.model.train_step(x.to(self.device), y.to(self.device), self.optimizer, self.loss_func, clear_cache = self.clear_cache)
->>>>>>> e0c174ed
-
-                if(self.clear_cache):
-                    del y, yhat
-
-<<<<<<< HEAD
-                running_loss += loss.item()
-
-                if iteration != 0 and iteration % self.print_every == 0:
-                    train_loss = running_loss / i
-=======
-            train_all_predictions = np.concatenate(train_all_predictions, axis=0)
-            train_all_targets = np.concatenate(train_all_targets, axis=0)
-            train_loss = running_loss / len(self.train_loader)
-
-            # Validate
-            val_loss, val_all_predictions, val_all_targets = self.validate_model()
-
-            # Scheduler step
-            if self.scheduler:
-                if isinstance(self.scheduler, torch.optim.lr_scheduler.ReduceLROnPlateau):
-                    self.scheduler.step(val_loss)
-                else:
-                    self.scheduler.step()
-
-            # Calculate and populate metrics
-            for metric in self.metrics:
-                if metric == "loss":
-                    self.logger[metric]['train'].append(train_loss)
-                    self.logger[metric]['valid'].append(val_loss)
-                else:
-                    metric_param = self.metric_params.get(metric, None)
-                    metric_class = getattr(neuraldecoding.utils.eval_metrics, metric)
-                    self.logger[metric]['train'].append(metric_class(train_all_predictions, train_all_targets, metric_param))
-                    self.logger[metric]['valid'].append(metric_class(val_all_predictions, val_all_targets, metric_param))
-
-            # Logging
-            self.save_print_log(epoch, train_loss, val_loss)
-
-        return self.model, self.logger
-    
-    def clear_gpu_cache(self):
-        self.model.cpu()
-        del self.model
-        del self.optimizer
-        torch.cuda.empty_cache()
-
-    def validate_model(self):
-        # Validate
-        self.model.eval()
-        running_val_loss = 0.0
-        val_all_predictions = []
-        val_all_targets = []
-
-        with torch.no_grad():
-            for x_val, y_val in self.valid_loader:
-                x_val = x_val.to(self.device)
-                y_val = y_val.to(self.device)
-                yhat_val = self.model(x_val)
-                val_loss = self.loss_func(yhat_val, y_val)
-
-                running_val_loss += val_loss.item()
-                val_all_predictions.append(yhat_val.cpu().numpy())
-                val_all_targets.append(y_val.cpu().numpy())
-                if(self.clear_cache):
-                    del y_val, yhat_val
-
-        val_all_predictions = np.concatenate(val_all_predictions, axis=0)
-        val_all_targets = np.concatenate(val_all_targets, axis=0)
-        val_loss = running_val_loss / len(self.valid_loader)
-
-        return val_loss, val_all_predictions, val_all_targets
-
-class IterationNNTrainer(NNTrainer):
-    '''
-    The trainer used in LINK dataset multiday training. Archived here for reference.
-    Does NOT do logging.
-
-    Based on Joey's training code for LINK dataset BCI-decoding section.
-    '''
-    def __init__(self, preprocessor, config, dataset = None):
-        super().__init__(preprocessor, config, dataset = None)
-    
-    def train_model(self, train_loader=None, valid_loader=None):
-        # Override loaders if provided
-        if(train_loader is not None):
-            self.train_loader = train_loader
-        if(valid_loader is not None):
-            self.valid_loader = valid_loader
-        iteration = 0
-
-        while iteration < self.num_epochs:
-            for x,y in self.train_loader:
-                self.model.train()
-                if iteration >= self.num_epochs:
-                    break
-
-                self.optimizer.zero_grad()
-
-                loss, yhat = self.model.train_step(x.to(self.device), y.to(self.device), self.optimizer, self.loss_func, clear_cache = self.clear_cache)
-
-                if(self.clear_cache):
-                    del y, yhat
-
-                # Validate
-                self.model.eval()
-                total_loss = 0.0
-                num_batches = 0
-                with torch.no_grad():
-                    for x_val, y_val in self.valid_loader:
-                        x_val = x_val.to(self.device)
-                        y_val = y_val.to(self.device)
-                        yhat_val = self.model(x_val)
-                        val_loss = self.loss_func(yhat_val, y_val)
-                        total_loss += val_loss.item()
-                        num_batches += 1
-                if self.print_results and (iteration % self.print_every == 0 or iteration == self.num_epochs - 1):
-                    print(f"Iteration {iteration}, Train Loss: {loss.item():.4f}, Val Loss: {(total_loss / num_batches):.4f}")
-
-                # Scheduler step
-                if self.scheduler:
-                    if isinstance(self.scheduler, torch.optim.lr_scheduler.ReduceLROnPlateau):
-                        self.scheduler.step(val_loss)
-                    else:
-                        self.scheduler.step()
-                iteration += 1
-        return self.model, self.logger
-
-class TCFNNTrainer(NNTrainer):
-    '''
-    Trainer for the tcFNN model.
-    '''
-    def __init__(self, preprocessor, config, dataset = None):
-        super().__init__(preprocessor, config, dataset = dataset)
-    
-
-    def train_model(self, train_loader = None, valid_loader = None):
-        # Override loaders if provided
-        if(train_loader is not None):
-            self.train_loader = train_loader
-        if(valid_loader is not None):
-            self.valid_loader = valid_loader
-
-        for epoch in range(self.num_epochs):
-            # Train
-            self.model.train()
-            running_loss = 0.0
-            train_all_predictions = []
-            train_all_targets = []
-
-            for x,y in self.train_loader:
-                self.optimizer.zero_grad()
-
-                loss, yhat = self.model.train_step(x.to(self.device), y.to(self.device), self.optimizer, self.loss_func, clear_cache = self.clear_cache)
-
-                running_loss += loss.item()
-                train_all_predictions.append(yhat.detach().cpu().numpy())
-                train_all_targets.append(y.detach().cpu().numpy())
-                if(self.clear_cache):
-                    del y, yhat
-
-            train_all_predictions = np.concatenate(train_all_predictions, axis=0)
-            train_all_targets = np.concatenate(train_all_targets, axis=0)
-            train_loss = running_loss / len(self.train_loader)
-
-            # Validate
-            val_loss, val_all_predictions, val_all_targets = self.validate_model()
->>>>>>> e0c174ed
-
-                    # Validate
-                    self.model.eval()
-                    running_val_loss = 0.0
-                    with torch.no_grad():
-                        x_val = torch.stack([sample['neu'] for sample in self.valid_loader.dataset]).to(self.device)
-                        y_val = torch.stack([sample['kin'] for sample in self.valid_loader.dataset]).to(self.device)
-                        yhat_val = self.model(x_val)
-                        val_loss = self.loss_func(yhat_val, y_val)
-                        running_val_loss += val_loss.item()
-
-                        if self.take_best and val_loss < best_val_loss:
-                            best_val_loss = val_loss
-                            best_state_dict = copy.deepcopy(self.model.state_dict())
-                            epoch_best = epoch
-                            iteration_best = iteration
-
-                        if(self.clear_cache):
-                            del y_val, yhat_val
-
-                    with torch.no_grad():
-                        x_train = torch.stack([sample['neu'] for sample in self.train_loader.dataset]).to(self.device)
-                        y_train = torch.stack([sample['kin'] for sample in self.train_loader.dataset]).to(self.device)
-                        yhat_train = self.model(x_train)
-                        if(self.clear_cache):
-                            del y_train, yhat_train
-
-                    # Calculate and populate metrics
-                    for metric in self.metrics:
-                        if metric == "loss":
-                            if not self.only_val[self.metrics.index(metric)]:
-                                self.logger[metric][0].append(train_loss)
-                            else:
-                                self.logger[metric][0].append('not computed')
-                            self.logger[metric][1].append(val_loss)
-                        else:
-                            metric_param = self.metric_params.get(metric, None)
-                            metric_class = getattr(eval_metrics, metric)
-                            if not self.only_val[self.metrics.index(metric)]:
-                                self.logger[metric][0].append(metric_class(yhat_train, y_train, metric_param))
-                            else:
-                                self.logger[metric][0].append('not computed')
-                            self.logger[metric][1].append(metric_class(yhat_val, y_val, metric_param))
-
-                    # Scheduler step
-                    if self.scheduler:
-                        if self.scheduler_params['n_cycle']:
-                            if isinstance(self.scheduler, torch.optim.lr_scheduler.ReduceLROnPlateau):
-                                self.scheduler.step(val_loss)
-                                if self.optimizer.param_groups[0]['lr'] < self.scheduler_params['min_lr']:
-                                    if self.take_best and best_state_dict is not None:
-                                        self.reload_model(best_state_dict, epoch_best, iteration_best)
-                                    return self.model, self.logger
-                            else:
-                                self.scheduler.step()
-
-                    # Print progress
-                    if self.print_results:
-                        print(f"Epoch {epoch}, iteration {iteration}, Train Loss: {train_loss:.4f}, Val Loss: {val_loss:.4f}")
-                        for metric in self.logger:
-                            train_metric = self.logger[metric][0][-1]
-                            val_metric = self.logger[metric][1][-1]
-                            print(f"    {metric:>12}{': train = ':>12}{train_metric}")
-                            print(f"    {'':>12}{'  val = ':>12}{val_metric}")
-                
-                if self.max_iters is not None and iteration >= self.max_iters:
-                    if self.take_best and best_state_dict is not None:
-                        self.reload_model(best_state_dict, epoch_best, iteration_best)
-                    return self.model, self.logger
-                iteration += 1
-
-                self.model.train()
-            
-            if self.scheduler and not self.scheduler_params['n_cycle']:
-                if isinstance(self.scheduler, torch.optim.lr_scheduler.ReduceLROnPlateau):
-                    self.scheduler.step(val_loss)
-                    if self.optimizer.param_groups[0]['lr'] < self.scheduler_params['min_lr']:
-                        if self.take_best and best_state_dict is not None:
-                            self.reload_model(best_state_dict, epoch_best, iteration_best)
-                        return self.model, self.logger
-                else:
-                    self.scheduler.step()
-
-<<<<<<< HEAD
-            if self.num_epochs is not None and epoch >= self.num_epochs:
-                if self.take_best and best_state_dict is not None:
-                    self.reload_model(best_state_dict, epoch_best, iteration_best)
-                return self.model, self.logger
-            
-            epoch += 1
-=======
-            # Calculate and populate metrics
-            for metric in self.metrics:
-                if metric == "loss":
-                    self.logger[metric]['train'].append(train_loss)
-                    self.logger[metric]['valid'].append(val_loss)
-                else:
-                    metric_param = self.metric_params.get(metric, None)
-                    metric_class = getattr(neuraldecoding.utils.eval_metrics, metric)
-                    self.logger[metric]['train'].append(metric_class(train_all_predictions, train_all_targets, metric_param))
-                    self.logger[metric]['valid'].append(metric_class(val_all_predictions, val_all_targets, metric_param))
-            
-            # Logging
-            self.save_print_log(epoch, train_loss, val_loss)
-
-        self.model.scaler.fit(self.model, self.train_loader, device=self.device, dtype=torch.float32, num_outputs=self.model.num_states, verbose=False)
-        return self.model, self.logger
->>>>>>> e0c174ed
-
-    def validate_model(self):
-        # Validate
-        self.model.eval()
-        running_val_loss = 0.0
-        val_all_predictions = []
-        val_all_targets = []
-        
-        self.model.scaler.fit(self.model, self.train_loader, device=self.device, dtype=torch.float32, num_outputs=self.model.num_states, verbose=False)
-
-<<<<<<< HEAD
-    def clear_gpu_cache(self):
-        self.model.cpu()
-        del self.model
-        del self.optimizer
-        torch.cuda.empty_cache()
-    
-    def reload_model(self, model_state_dict, epoch_best, iteration_best):
-        """Reloads the model with the given state dictionary."""
-        self.model.load_state_dict(model_state_dict)
-        self.model.to(self.device)
-        self.model.eval()
-
-        print(f"Reloaded model from epoch {epoch_best}, iteration {iteration_best} with best validation loss.")
-
-        with torch.no_grad():
-            x_val = torch.stack([sample['neu'] for sample in self.valid_loader.dataset]).to(self.device)
-            y_val = torch.stack([sample['kin'] for sample in self.valid_loader.dataset]).to(self.device)
-            yhat_val = self.model(x_val)
-            val_loss = self.loss_func(yhat_val, y_val)
-
-            if(self.clear_cache):
-                del x_val, y_val, yhat_val
-                del x_train, y_train, yhat_train
-
-        final_metrics = {}
-        for metric in self.metrics:
-            if metric == "loss":
-                final_metrics[metric] = val_loss
-            else:
-                metric_param = self.metric_params.get(metric, None)
-                metric_class = getattr(eval_metrics, metric)
-                final_metrics[metric]  = metric_class(yhat_val, y_val, metric_param)
-
-        print(f"Final validation metrics: ")
-        for metric in self.logger:
-            val_metric = final_metrics[metric]
-            print(f"    {metric:>12}{'  val = ':>12}{val_metric}")
-
-        return self.model
-=======
-        with torch.no_grad():
-            for x_val, y_val in self.valid_loader:
-                x_val = x_val.to(self.device)
-                y_val = y_val.to(self.device)
-                yhat_val = self.model.scaler.unscale(self.model(x_val))
-                val_loss = self.loss_func(yhat_val, y_val)
-
-                running_val_loss += val_loss.item()
-                val_all_predictions.append(yhat_val.cpu().numpy())
-                val_all_targets.append(y_val.cpu().numpy())
-                if(self.clear_cache):
-                    del y_val, yhat_val
-
-        val_all_predictions = np.concatenate(val_all_predictions, axis=0)
-        val_all_targets = np.concatenate(val_all_targets, axis=0)
-        val_loss = running_val_loss / len(self.valid_loader)
-
-        return val_loss, val_all_predictions, val_all_targets
->>>>>>> e0c174ed
+from omegaconf import DictConfig
+import torch
+import json
+from torch.optim import Optimizer
+from torch.optim.lr_scheduler import _LRScheduler
+from torch.utils.data import DataLoader
+from ..utils import loss_functions
+from ..trainer.Trainer import Trainer
+from ..utils import eval_metrics
+from omegaconf import open_dict
+from ..model import neural_network_models
+import warnings
+import copy
+from torch.utils.data import Dataset, DataLoader
+from torch.utils.data import DataLoader, TensorDataset
+from neuraldecoding.utils import prep_data_and_split, load_one_nwb
+import neuraldecoding.model.neural_network_models
+from neuraldecoding.trainer.Trainer import Trainer
+import neuraldecoding.stabilization.latent_space_alignment
+from neuraldecoding.model.neural_network_models.NeuralNetworkModel import NeuralNetworkModel
+from neuraldecoding.model.neural_network_models.LSTM import LSTM
+import neuraldecoding.utils.eval_metrics
+from neuraldecoding.utils.training_utils import generate_output_scaler, OutputScaler
+from neuraldecoding.utils.eval_metrics import *
+import os
+import collections
+
+class NNTrainer(Trainer):
+    def __init__(self, preprocessor, config, dataset = None):
+        super().__init__(config)
+        # General training params
+        self.device = torch.device(config.training.device)
+        self.model = self.create_model(config.model).to(self.device)
+        self.optimizer = self.create_optimizer(config.optimizer, self.model.parameters())
+        self.scheduler, self.scheduler_params = self.create_scheduler(config.scheduler, self.optimizer)
+        self.loss_func = self.create_loss_function(config.loss_func)
+        self.num_epochs = config.training.num_epochs
+        self.max_iters = config.training.max_iters
+        self.take_best = config.training.get('take_best', True)
+        if config.model.type == 'LSTMTrialInput':
+            self.batch_size = config.training.get('batch_size', 1)
+            if self.batch_size != 1:
+                warnings.warn("LSTMTrialInput does not support batch_size in model config. Setting batch_size to 1.")
+                with open_dict(config.training):
+                    self.batch_size = 1  # Override batch size to 1 for trial input support
+        else:
+            self.batch_size = config.training.get('batch_size', 64)
+        self.full_batch_valid = config.training.get('full_batch_valid', False)
+        if isinstance(self.batch_size, collections.abc.Iterable):
+            self.train_batch_size = self.batch_size[0]
+            self.valid_batch_size = self.batch_size[1]
+        else:
+            self.train_batch_size = self.batch_size
+            self.valid_batch_size = self.batch_size
+        self.clear_cache = config.training.clear_cache
+        # Evaluation and logging params
+        self.print_results = config.training.get("print_results", True)
+        self.print_every = config.training.get("print_every", 10)
+        self.metrics = config.evaluation.metrics
+        self.metric_params = config.evaluation.get("params", {})
+        self.only_val = config.evaluation.get("only_val", [False]*len(self.metrics))
+        self.logger = {metric: [[], []] for metric in self.metrics}
+        self.preprocessor = preprocessor
+        self.train_loader, self.valid_loader, self.test_loader = self.create_dataloaders(dataset)
+
+        assert self.scheduler is not None or self.max_iters is not None or self.num_epochs is not None, "At least one of scheduler, max_iters, or num_epochs must be defined."
+
+    def load_data(self, data): # TODO, finalize this when dataset is merged to main
+        data_dict = self.preprocessor.preprocess_pipeline(data, params={'is_train': True})
+        # you should have Dict2TrainerBlock in your pipeline
+        # from block Dict2TrainerBlock, outputing A dictionary containing either:
+		#                               - 'X' and 'Y' if 2 keys are present
+		#                               - 'X_train', 'X_val', 'Y_train', 'Y_val' if 4 keys are present
+        # Typically it is 4 keys for NN trainer, so it will be 'X_train', 'X_val', 'Y_train', 'Y_val'.
+        return data_dict
+
+    def create_dataloaders(self, dataset):
+        """Creates PyTorch DataLoaders for training and validation data."""
+        data_tuple = self.preprocessor.preprocess_pipeline(dataset, params={'is_train': True})
+
+        if len(data_tuple) == 2:
+            self.train_ds, self.valid_ds = data_tuple
+        elif len(data_tuple) == 3:
+            self.train_ds, self.valid_ds, self.test_ds = data_tuple
+
+        train_loader = DataLoader(self.train_ds, batch_size=self.batch_size, shuffle=True, drop_last=True)
+        valid_loader = DataLoader(self.valid_ds, batch_size=len(self.valid_ds), shuffle=False)
+
+        if hasattr(self, 'test_ds'):
+            test_loader = DataLoader(self.test_ds, batch_size=len(self.test_ds), shuffle=False)
+        else:
+            test_loader = None
+
+        return train_loader, valid_loader, test_loader
+
+    def create_optimizer(self, optimizer_config: DictConfig, model_params) -> Optimizer:
+        """Creates and returns an optimizer based on the configuration."""
+        optimizer_class = getattr(torch.optim, optimizer_config.type)
+        return optimizer_class(model_params, **optimizer_config.params)
+
+    def create_scheduler(self, scheduler_config: DictConfig, optimizer: Optimizer) -> _LRScheduler:
+        """Creates and returns a learning rate scheduler based on the configuration."""
+        if scheduler_config is None:
+            return None
+        scheduler_params = {}
+        if scheduler_config is None or not scheduler_config or len(scheduler_config) == 0:
+            return None
+        scheduler_class = getattr(torch.optim.lr_scheduler, scheduler_config.type)
+        if scheduler_config.type == 'ReduceLROnPlateau':
+            learning_rate = optimizer.param_groups[0]['lr']
+            scheduler_params['min_lr'] = learning_rate / (scheduler_config.get('num_steps', 2) + 0.001)
+        scheduler_params['n_cycle'] = scheduler_config.get('n_cycle', False)
+
+        return scheduler_class(optimizer, **scheduler_config.params), scheduler_params
+
+    def create_loss_function(self, loss_config: DictConfig):
+        """Creates and returns a loss function based on the configuration."""
+        # Try to get from torch.nn first (for built-in losses)
+        loss_class = getattr(torch.nn, loss_config.type, None)
+        if loss_class is not None:
+            return loss_class(**loss_config.params)
+
+        # Then try to get from custom loss functions
+        loss_class = getattr(loss_functions, loss_config.type, None)
+        if loss_class is not None:
+            return loss_class(**loss_config.params)
+
+        raise ValueError(f"Loss function '{loss_config.type}' not found in torch.nn or neuraldecoding.utils.loss_functions.")
+        
+    def create_model(self, model_config: DictConfig) -> torch.nn.Module:
+        """Creates and returns a model based on the configuration."""
+        model_class = getattr(neural_network_models, model_config.type)
+        model = model_class(model_config.params)
+        return model
+
+    def train_model(self):
+        epoch = 1
+        iteration = 1
+        best_val_loss = float('inf')
+        best_state_dict = None
+        epoch_best = 0
+        iteration_best = 0
+
+        while True:
+            # Train
+            running_loss = 0.0
+            i = 0
+            for batch in self.train_loader:
+                i += 1
+                self.model.train()
+                self.optimizer.zero_grad()
+
+                loss, yhat = self.model.train_step(batch, self.model, self.optimizer, self.loss_func, clear_cache = self.clear_cache)
+
+                if(self.clear_cache):
+                    del y, yhat
+
+                running_loss += loss.item()
+
+                if iteration != 0 and iteration % self.print_every == 0:
+                    train_loss = running_loss / i
+
+                    # Validate
+                    self.model.eval()
+                    running_val_loss = 0.0
+                    with torch.no_grad():
+                        x_val = torch.stack([sample['neu'] for sample in self.valid_loader.dataset]).to(self.device)
+                        y_val = torch.stack([sample['kin'] for sample in self.valid_loader.dataset]).to(self.device)
+                        yhat_val = self.model(x_val)
+                        val_loss = self.loss_func(yhat_val, y_val)
+                        running_val_loss += val_loss.item()
+
+                        if self.take_best and val_loss < best_val_loss:
+                            best_val_loss = val_loss
+                            best_state_dict = copy.deepcopy(self.model.state_dict())
+                            epoch_best = epoch
+                            iteration_best = iteration
+
+                        if(self.clear_cache):
+                            del y_val, yhat_val
+
+                    with torch.no_grad():
+                        x_train = torch.stack([sample['neu'] for sample in self.train_loader.dataset]).to(self.device)
+                        y_train = torch.stack([sample['kin'] for sample in self.train_loader.dataset]).to(self.device)
+                        yhat_train = self.model(x_train)
+                        if(self.clear_cache):
+                            del y_train, yhat_train
+
+                    # Calculate and populate metrics
+                    for metric in self.metrics:
+                        if metric == "loss":
+                            if not self.only_val[self.metrics.index(metric)]:
+                                self.logger[metric][0].append(train_loss)
+                            else:
+                                self.logger[metric][0].append('not computed')
+                            self.logger[metric][1].append(val_loss)
+                        else:
+                            metric_param = self.metric_params.get(metric, None)
+                            metric_class = getattr(eval_metrics, metric)
+                            if not self.only_val[self.metrics.index(metric)]:
+                                self.logger[metric][0].append(metric_class(yhat_train, y_train, metric_param))
+                            else:
+                                self.logger[metric][0].append('not computed')
+                            self.logger[metric][1].append(metric_class(yhat_val, y_val, metric_param))
+
+                    # Scheduler step
+                    if self.scheduler:
+                        if self.scheduler_params['n_cycle']:
+                            if isinstance(self.scheduler, torch.optim.lr_scheduler.ReduceLROnPlateau):
+                                self.scheduler.step(val_loss)
+                                if self.optimizer.param_groups[0]['lr'] < self.scheduler_params['min_lr']:
+                                    if self.take_best and best_state_dict is not None:
+                                        self.reload_model(best_state_dict, epoch_best, iteration_best)
+                                    return self.model, self.logger
+                            else:
+                                self.scheduler.step()
+
+                    # Print progress
+                    if self.print_results:
+                        print(f"Epoch {epoch}, iteration {iteration}, Train Loss: {train_loss:.4f}, Val Loss: {val_loss:.4f}")
+                        for metric in self.logger:
+                            train_metric = self.logger[metric][0][-1]
+                            val_metric = self.logger[metric][1][-1]
+                            print(f"    {metric:>12}{': train = ':>12}{train_metric}")
+                            print(f"    {'':>12}{'  val = ':>12}{val_metric}")
+                
+                if self.max_iters is not None and iteration >= self.max_iters:
+                    if self.take_best and best_state_dict is not None:
+                        self.reload_model(best_state_dict, epoch_best, iteration_best)
+                    return self.model, self.logger
+                iteration += 1
+
+                self.model.train()
+            
+            if self.scheduler and not self.scheduler_params['n_cycle']:
+                if isinstance(self.scheduler, torch.optim.lr_scheduler.ReduceLROnPlateau):
+                    self.scheduler.step(val_loss)
+                    if self.optimizer.param_groups[0]['lr'] < self.scheduler_params['min_lr']:
+                        if self.take_best and best_state_dict is not None:
+                            self.reload_model(best_state_dict, epoch_best, iteration_best)
+                        return self.model, self.logger
+                else:
+                    self.scheduler.step()
+
+            if self.num_epochs is not None and epoch >= self.num_epochs:
+                if self.take_best and best_state_dict is not None:
+                    self.reload_model(best_state_dict, epoch_best, iteration_best)
+                return self.model, self.logger
+            
+            epoch += 1
+
+
+    def clear_gpu_cache(self):
+        self.model.cpu()
+        del self.model
+        del self.optimizer
+        torch.cuda.empty_cache()
+    
+    def reload_model(self, model_state_dict, epoch_best, iteration_best):
+        """Reloads the model with the given state dictionary."""
+        self.model.load_state_dict(model_state_dict)
+        self.model.to(self.device)
+        self.model.eval()
+
+        print(f"Reloaded model from epoch {epoch_best}, iteration {iteration_best} with best validation loss.")
+
+        with torch.no_grad():
+            x_val = torch.stack([sample['neu'] for sample in self.valid_loader.dataset]).to(self.device)
+            y_val = torch.stack([sample['kin'] for sample in self.valid_loader.dataset]).to(self.device)
+            yhat_val = self.model(x_val)
+            val_loss = self.loss_func(yhat_val, y_val)
+
+            if(self.clear_cache):
+                del x_val, y_val, yhat_val
+                del x_train, y_train, yhat_train
+
+        final_metrics = {}
+        for metric in self.metrics:
+            if metric == "loss":
+                final_metrics[metric] = val_loss
+            else:
+                metric_param = self.metric_params.get(metric, None)
+                metric_class = getattr(eval_metrics, metric)
+                final_metrics[metric]  = metric_class(yhat_val, y_val, metric_param)
+
+        print(f"Final validation metrics: ")
+        for metric in self.logger:
+            val_metric = final_metrics[metric]
+            print(f"    {metric:>12}{'  val = ':>12}{val_metric}")
+
+        return self.model
+    def validate_model(self):
+        # Validate
+        self.model.eval()
+        running_val_loss = 0.0
+        val_all_predictions = []
+        val_all_targets = []
+        
+        self.model.scaler.fit(self.model, self.train_loader, device=self.device, dtype=torch.float32, num_outputs=self.model.num_states, verbose=False)
+
+        with torch.no_grad():
+            for x_val, y_val in self.valid_loader:
+                x_val = x_val.to(self.device)
+                y_val = y_val.to(self.device)
+                yhat_val = self.model.scaler.unscale(self.model(x_val))
+                val_loss = self.loss_func(yhat_val, y_val)
+
+                running_val_loss += val_loss.item()
+                val_all_predictions.append(yhat_val.cpu().numpy())
+                val_all_targets.append(y_val.cpu().numpy())
+                if(self.clear_cache):
+                    del y_val, yhat_val
+
+        val_all_predictions = np.concatenate(val_all_predictions, axis=0)
+        val_all_targets = np.concatenate(val_all_targets, axis=0)
+        val_loss = running_val_loss / len(self.valid_loader)
+
+        return val_loss, val_all_predictions, val_all_targets