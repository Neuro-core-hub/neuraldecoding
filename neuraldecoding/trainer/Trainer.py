--- conflicted
+++ resolved
@@ -1,50 +1,47 @@
-from abc import ABC, abstractmethod
-from omegaconf import DictConfig
-<<<<<<< HEAD
-from torch.utils.data import DataLoader
-from ..model import Model
-
-=======
-import os
->>>>>>> e0c174ed
-class Trainer(ABC):
-    def __init__(self, cfg: DictConfig):
-        self.cfg = cfg
-        # Each metric has a list of train and validation metrics
-        self.metrics = cfg.evaluation.metrics
-        self.metric_params = cfg.evaluation.get("params", {})
-        self.logger = {metric: {'train':[], 'valid':[]} for metric in self.metrics}
-        self.logger_save_path = cfg.evaluation.get("save_path", None)
-        self.print_results = cfg.training.get("print_results", True)
-        self.print_every = cfg.training.get("print_every", 1)
-        if self.logger_save_path:
-            os.makedirs(os.path.dirname(self.logger_save_path), exist_ok=True)
-            with open(self.logger_save_path, 'a') as f:
-                headers = ['epoch'] + [f'{metric}_train' for metric in self.metrics] + [f'{metric}_val' for metric in self.metrics]
-                f.write(','.join(headers) + '\n')
-
-    @abstractmethod
-    def train_model(self):
-        pass
-    
-    def save_print_log(self, epoch = 0, train_loss = None, val_loss = None):
-        # Save log
-        if self.logger_save_path:
-            with open(self.logger_save_path, 'a') as f:
-                entries = [epoch] + [f'"{self.logger[metric]['train'][-1]}"' for metric in self.metrics] + [f'"{self.logger[metric]['valid'][-1]}"' for metric in self.metrics]
-                f.write(','.join(map(str, entries)) + '\n')
-
-        # Print log
-        if self.print_results and (epoch % self.print_every == 0 or epoch == self.num_epochs - 1):
-            if train_loss is None and val_loss is None:
-                print(f"Epoch {epoch}/{self.num_epochs - 1}")
-            else:
-                print(f"Epoch {epoch}/{self.num_epochs - 1}, Train Loss: {train_loss:.4f}, Val Loss: {val_loss:.4f}")
-            for metric in self.logger:
-                train_metric = self.logger[metric]['train'][-1]
-                val_metric = self.logger[metric]['valid'][-1]
-                print(f"    {metric:>12}{': train = ':>12}{train_metric}")
-                print(f"    {'':>12}{'  val = ':>12}{val_metric}")
-
-
+from abc import ABC, abstractmethod
+from omegaconf import DictConfig
+from torch.utils.data import DataLoader
+from ..model import Model
+
+import os
+class Trainer(ABC):
+    def __init__(self, cfg: DictConfig):
+        self.cfg = cfg
+        # Each metric has a list of train and validation metrics
+        self.metrics = cfg.evaluation.metrics
+        self.metric_params = cfg.evaluation.get("params", {})
+        self.logger = {metric: {'train':[], 'valid':[]} for metric in self.metrics}
+        self.logger_save_path = cfg.evaluation.get("save_path", None)
+        self.print_results = cfg.training.get("print_results", True)
+        self.print_every = cfg.training.get("print_every", 1)
+        if self.logger_save_path:
+            os.makedirs(os.path.dirname(self.logger_save_path), exist_ok=True)
+            with open(self.logger_save_path, 'a') as f:
+                headers = ['epoch'] + [f'{metric}_train' for metric in self.metrics] + [f'{metric}_val' for metric in self.metrics]
+                f.write(','.join(headers) + '\n')
+
+    @abstractmethod
+    def train_model(self):
+        pass
+    
+    def save_print_log(self, epoch = 0, train_loss = None, val_loss = None):
+        # Save log
+        if self.logger_save_path:
+            with open(self.logger_save_path, 'a') as f:
+                entries = [epoch] + [f'"{self.logger[metric]['train'][-1]}"' for metric in self.metrics] + [f'"{self.logger[metric]['valid'][-1]}"' for metric in self.metrics]
+                f.write(','.join(map(str, entries)) + '\n')
+
+        # Print log
+        if self.print_results and (epoch % self.print_every == 0 or epoch == self.num_epochs - 1):
+            if train_loss is None and val_loss is None:
+                print(f"Epoch {epoch}/{self.num_epochs - 1}")
+            else:
+                print(f"Epoch {epoch}/{self.num_epochs - 1}, Train Loss: {train_loss:.4f}, Val Loss: {val_loss:.4f}")
+            for metric in self.logger:
+                train_metric = self.logger[metric]['train'][-1]
+                val_metric = self.logger[metric]['valid'][-1]
+                print(f"    {metric:>12}{': train = ':>12}{train_metric}")
+                print(f"    {'':>12}{'  val = ':>12}{val_metric}")
+
+
     